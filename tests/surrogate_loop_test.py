# TODO: remove/move when finished building surrogating loop
from pathlib import Path

import numpy as np
from loguru import logger

from harlow.sampling import (
    CVVoronoi,
    FuzzyLolaVoronoi,
    LatinHypercube,
    LolaVoronoi,
    ProbabilisticSampler,
    Sampler,
)
from harlow.surrogating.surrogate_model import VanillaGaussianProcess
from harlow.utils.helper_functions import latin_hypercube_sampling
from tests.offload_hartmann import peaks_2d_multivariate, succeeding_hartman

# def target_func_jo(X) -> ndarray:
#     for point in X:
#         for dim in point:


def hypercube_initialization(
    sampler: Sampler, n_initial_points: int
) -> (np.ndarray, np.ndarray):
    # latin hypercube sampling to get the initial sample of points
    points_x = latin_hypercube_sampling(
        n_sample=n_initial_points,
        domain_lower_bound=sampler.domain_lower_bound,
        domain_upper_bound=sampler.domain_upper_bound,
    )
    # evaluate the target function
    new_points_x, points_y = sampler.exec_target_function(points_x)
    return new_points_x, points_y


# To install the offloader: pip install offloader --extra-index-url
# https://ci.tno.nl/gitlab/api/v4/projects/8033/packages/pypi/simple
def offloaded_hartman(x: np.ndarray) -> np.ndarray:
    from offloader import Offloader, OffloadVector

    def pre(task_folder: Path, x: np.ndarray):
        with open(task_folder / "x.npy", "wb") as f:
            np.save(f, x)

    def post(task_folder: Path, x: np.ndarray):
        with open(task_folder / "y.npy", "rb") as f:
            y = np.load(f)
        return y

    url = "offload.dt4si.nl"

    offloader = Offloader(url, "api/v1", offload_folder="tmp")
    task_resources = {"requests": {"memory": "100Mi", "cpu": "3500m"}}
    # vector = []
    # for x_single in x:
    #     vector.append({'x': x_single})
    # print(vector)
    vector = [{"x": x}]
    command = "ls && pip install numpy && python3 offload_hartmann.py"
    off = OffloadVector(
        offloader,
        pre,
        post,
        command,
        "python:3",
        vector,
        task_resources=task_resources,
        local=False,
    )
    off.add_file("offload_hartmann.py", des_path="")
    off.get_file("y.npy")
    result = off.run()
    return result[0]


def main():
    # domains_lower_bound = np.array([0, 0, 0, 0, 0, 0])
    # domains_upper_bound = np.array([1, 1, 1, 1, 1, 1])
    domains_lower_bound = np.array([-8, -8])
    domains_upper_bound = np.array([8, 8])
    # surrogate = GaussianProcessRegression()
    surrogate = VanillaGaussianProcess
    # sampler = ProbabilisticSampler(
    #     peaks_2d_multivariate, surrogate, domains_lower_bound, domains_upper_bound
    # )
    # sampler = ProbabilisticSampler(
    #     succeeding_hartman, surrogate, domains_lower_bound, domains_upper_bound
<<<<<<< HEAD
    # )
    # sampler = CVVoronoi(
    #     peaks_2d_multivariate, surrogate, domains_lower_bound, domains_upper_bound
    # )
    # sampler = CVVoronoi(
    #     succeeding_hartman, surrogate, domains_lower_bound, domains_upper_bound
    # )
    # sampler = FuzzyLolaVoronoi(
=======
    # )
    # sampler = CVVoronoi(
>>>>>>> 94135871
    #     peaks_2d_multivariate, surrogate, domains_lower_bound, domains_upper_bound
    # )
    sampler = FuzzyLolaVoronoi(
        peaks_2d_multivariate, surrogate, domains_lower_bound, domains_upper_bound
    )
    # sampler = FuzzyLolaVoronoi(
    #     succeeding_hartman, surrogate, domains_lower_bound, domains_upper_bound
    # )
    sampler = LolaVoronoi(
        succeeding_hartman, surrogate, domains_lower_bound, domains_upper_bound
    )
    # sampler = LolaVoronoi(
    #     peaks_2d_multivariate, surrogate, domains_lower_bound, domains_upper_bound
    # )
    # sampler = LatinHypercube(
    #     peaks_2d_multivariate, surrogate, domains_lower_bound, domains_upper_bound
    # )
    # TODO: Does not work yet, _best_new_points has to be properly implemented
    # rmse_criterium = 0.05
    # sampler = ProbabilisticSampler(
    #     succeeding_hartman,
    #     surrogate,
    #     domains_lower_bound,
    #     domains_upper_bound,
    #     stopping_score=rmse_criterium,
    # )

    # Create initial set
    points_x, points_y = hypercube_initialization(sampler, 20)
    sampler.set_initial_set(points_x, points_y)
    logger.info("initial set created")

    # Create test set
    test_points_x, test_points_y = hypercube_initialization(sampler, 50)
    sampler.set_test_set(test_points_x, test_points_y)
    logger.info("test set created")
<<<<<<< HEAD
    sampler.construct_surrogate()
    sampler.surrogate_loop(1, 3)
=======

    sampler.surrogate_loop(4, 3)

    print(sampler.predict(test_points_x))
>>>>>>> 94135871

    print("doneeee")


if __name__ == "__main__":
    main()<|MERGE_RESOLUTION|>--- conflicted
+++ resolved
@@ -87,30 +87,25 @@
     # )
     # sampler = ProbabilisticSampler(
     #     succeeding_hartman, surrogate, domains_lower_bound, domains_upper_bound
-<<<<<<< HEAD
     # )
     # sampler = CVVoronoi(
-    #     peaks_2d_multivariate, surrogate, domains_lower_bound, domains_upper_bound
-    # )
-    # sampler = CVVoronoi(
-    #     succeeding_hartman, surrogate, domains_lower_bound, domains_upper_bound
-    # )
-    # sampler = FuzzyLolaVoronoi(
-=======
-    # )
-    # sampler = CVVoronoi(
->>>>>>> 94135871
     #     peaks_2d_multivariate, surrogate, domains_lower_bound, domains_upper_bound
     # )
     sampler = FuzzyLolaVoronoi(
         peaks_2d_multivariate, surrogate, domains_lower_bound, domains_upper_bound
     )
+    # sampler = CVVoronoi(
+    #     succeeding_hartman, surrogate, domains_lower_bound, domains_upper_bound
+    # )
+    # sampler = FuzzyLolaVoronoi(
+    #     peaks_2d_multivariate, surrogate, domains_lower_bound, domains_upper_bound
+    # )
     # sampler = FuzzyLolaVoronoi(
     #     succeeding_hartman, surrogate, domains_lower_bound, domains_upper_bound
     # )
-    sampler = LolaVoronoi(
-        succeeding_hartman, surrogate, domains_lower_bound, domains_upper_bound
-    )
+    # sampler = LolaVoronoi(
+    #     succeeding_hartman, surrogate, domains_lower_bound, domains_upper_bound
+    # )
     # sampler = LolaVoronoi(
     #     peaks_2d_multivariate, surrogate, domains_lower_bound, domains_upper_bound
     # )
@@ -136,16 +131,10 @@
     test_points_x, test_points_y = hypercube_initialization(sampler, 50)
     sampler.set_test_set(test_points_x, test_points_y)
     logger.info("test set created")
-<<<<<<< HEAD
     sampler.construct_surrogate()
     sampler.surrogate_loop(1, 3)
-=======
-
-    sampler.surrogate_loop(4, 3)
 
     print(sampler.predict(test_points_x))
->>>>>>> 94135871
-
     print("doneeee")
 
 
