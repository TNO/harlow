--- conflicted
+++ resolved
@@ -4,7 +4,6 @@
 import numpy as np
 from loguru import logger
 
-<<<<<<< HEAD
 from harlow.sampling import (
     CVVoronoi,
     FuzzyLolaVoronoi,
@@ -16,12 +15,6 @@
 from harlow.surrogating.surrogate_model import VanillaGaussianProcess
 from harlow.utils.helper_functions import latin_hypercube_sampling
 from tests.offload_hartmann import peaks_2d_multivariate, succeeding_hartman
-=======
-from harlow.sampling import FuzzyLolaVoronoi, Sampler
-from harlow.surrogating.surrogate_model import VanillaGaussianProcess
-from harlow.utils.helper_functions import latin_hypercube_sampling
-from harlow.utils.test_functions import peaks_2d_multivariate
->>>>>>> 4fa49a7e
 
 # def target_func_jo(X) -> ndarray:
 #     for point in X:
@@ -85,17 +78,12 @@
 def main():
     domains_lower_bound = np.array([0, 0, 0, 0, 0, 0])
     domains_upper_bound = np.array([1, 1, 1, 1, 1, 1])
-    #domains_lower_bound = np.array([-8, -8])
-    #domains_upper_bound = np.array([8, 8])
+    # domains_lower_bound = np.array([-8, -8])
+    # domains_upper_bound = np.array([8, 8])
     # surrogate = GaussianProcessRegression()
     surrogate = VanillaGaussianProcess
-<<<<<<< HEAD
     sampler = ProbabilisticSampler(
         succeeding_hartman, surrogate, domains_lower_bound, domains_upper_bound
-=======
-    sampler = FuzzyLolaVoronoi(
-        peaks_2d_multivariate, surrogate, domains_lower_bound, domains_upper_bound
->>>>>>> 4fa49a7e
     )
     # sampler = CVVoronoi(
     #     peaks_2d_multivariate, surrogate, domains_lower_bound, domains_upper_bound
@@ -126,7 +114,7 @@
     sampler.set_test_set(test_points_x, test_points_y)
     logger.info("test set created")
 
-    sampler.surrogate_loop(1, 3)
+    sampler.surrogate_loop(10, 500)
 
     # TODO: how/when to save/store results.
     print("doneeee")
