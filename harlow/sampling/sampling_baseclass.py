import enum
import math
import os
import time
from abc import ABC, abstractmethod
from pathlib import Path
from typing import Callable, List, Union

import json
import numpy as np
import shortuuid
from loguru import logger
from tensorboardX import SummaryWriter

from harlow.sampling.step_info import StepInfo
from harlow.surrogating.surrogate_model import Surrogate
from harlow.utils.helper_functions import evaluate
from harlow.utils.metrics import rmse


class TargetFunctionEvaluationFailedException(Exception):
    pass


class FailureHandling(enum.Enum):
    fail = 0
    filter = 1
    retry = 2
    retry_new = 3


SAMPLER_PROPERTIES_FILE = 'sampler_properties.json'


class Sampler(ABC):
    def __init__(
        self,
        target_function: Callable[[np.ndarray], np.ndarray],
        surrogate_model_constructor,
        domain_lower_bound: np.ndarray,
        domain_upper_bound: np.ndarray,
        fit_points_x: np.ndarray = None,
        fit_points_y: np.ndarray = None,
        test_points_x: np.ndarray = None,
        test_points_y: np.ndarray = None,
        evaluation_metric: Callable = rmse,
        logging_metrics: list = None,
        verbose: bool = False,
        run_name: str = None,
        save_dir: Union[str, Path] = 'output',
        stopping_score: float = None,
        failure_handling: FailureHandling = FailureHandling.fail,
    ):
        self.domain_lower_bound = domain_lower_bound
        self.domain_upper_bound = domain_upper_bound
        self.target_function = target_function
        self.surrogate_model_constructor = surrogate_model_constructor
        self.surrogate_models: List[Surrogate] = []
        self.fit_points_x = fit_points_x
        self.fit_points_y = fit_points_y
        self.dim_out = 0
        self.test_points_x = test_points_x
        self.test_points_y = test_points_y
        self.evaluation_metric = evaluation_metric
        self.logging_metrics = (
            [self.evaluation_metric] if not logging_metrics else logging_metrics
        )
        self.verbose = verbose
        self.run_name = run_name
        self.save_dir: Path = Path(save_dir)

        self.step_x = []
        self.step_y = []
        self.step_score = []
        self.step_iter = []
        self.step_fit_time = []
        self.step_gen_time = []
        self.steps = {}
        self.stopping_score = stopping_score
        self.failure_handling = failure_handling
        self.max_target_func_retries = 3

        if not run_name:
            self.run_name = self._generate_run_name()
        # Init writer for live web-based logging.
        self.writer = SummaryWriter(comment="-" + self.run_name)

    @abstractmethod
    def sample(
        self,
        n_initial_points: int = 20,
        n_new_points_per_iteration: int = 1,
        stopping_criterium: float = 0.05,
        max_n_iterations: int = 5000,
    ):
        pass

    def _filter_failed(
        self, x: np.ndarray, y: np.ndarray, s: np.array
    ) -> (np.ndarray, np.ndarray):
        return x[s], y[s]

    def _retry_failed(
        self, x: np.ndarray, y: np.ndarray, s: np.array
    ) -> (np.ndarray, np.ndarray):
        # TODO: implement
        raise NotImplementedError()

        # if retry_attempt > self.max_target_func_retries:
        #     raise TargetFunctionEvaluationFailedException(
        #         f"after retrying {self.max_target_func_retries} times")

    def _target_function_failure_handling(
        self, x: np.ndarray, y: np.ndarray, s: np.array
    ) -> (np.ndarray, np.ndarray):
        if self.failure_handling == FailureHandling.fail:
            if not s.all():
                raise TargetFunctionEvaluationFailedException()
            return x, y
        if self.failure_handling == FailureHandling.filter:
            return self._filter_failed(x, y, s)
        if self.failure_handling == FailureHandling.retry:
            return self._retry_failed(x, y, s)

    def exec_target_function(self, x: np.ndarray) -> (np.ndarray, np.ndarray):
        res = self.observer(x)
        if len(res) == 2:
            y, s = res
            return self._target_function_failure_handling(x, y, s)
        else:
            y = res
            return x, y

    def observer(self, X) -> (np.ndarray, np.array):
        """
        Wrapper for the user-specified `target_function` that checks input
        and output consistency.
        """

        # Check input points `X`
        if not isinstance(X, np.ndarray):
            raise ValueError(
                f"Parameters `X` must be of type {np.ndarray} but are"
                f" of type {type(X)} "
            )
        if X.ndim != 2:
            raise ValueError(
                f"Input array `X` must have shape `(n_points, n_features)`"
                f" but has shape {X.shape}."
            )

        # Call the target function
        res = self.target_function(X)
        if len(res) == 2:
            y, _ = res
        else:
            y = res

        # Check target `y` is a numpy array
        if not isinstance(y, np.ndarray):
            raise ValueError(
                f"Targets `y` must be of type {np.ndarray} but are of"
                f" type {type(y)}."
            )

        # Check shape of `y`
        if y.ndim != 2:
            raise ValueError(
                f"Target array `y` must have exactly 2 dimensions and shape "
                f"(n_points, n_outputs) but has {y.ndim} dimensions and shape "
                f"{y.shape} "
            )

        # Check consistency of input and output shapes
        if y.shape[0] != X.shape[0]:
            raise ValueError(
                f"Size of input array `X` and output array `y` must match for "
                f"dimension 0 but are {X.shape[0]} and {y.shape[0]} respectively."
            )

        return res

    # Returns True if the loop should finish
    def _stopping_criterium(
        self, iteration: int, max_iter: int, last_score: float
    ) -> bool:
        if self.stopping_score is not None:
            logger.info(f"Evaluation metric score on provided testset: {last_score}")
            if last_score <= self.stopping_score:
                logger.info(f"Algorithm converged in {iteration} iterations")

        return iteration > max_iter

    @abstractmethod
    def _best_new_points(self, n) -> np.ndarray:
        pass

    def _generate_run_name(self):
        return shortuuid.uuid()+f'_{type(self).__name__}'

    def _fit_models(self):
        # Standard case assumes single model
        self.surrogate_models[0].fit(self.fit_points_x, self.fit_points_y)

    def _update_models(
        self, new_fit_points_x: np.ndarray, new_fit_points_y: np.ndarray
    ):
        # Standard case assumes single model
        self.surrogate_models[0].update(new_fit_points_x, new_fit_points_y)

    def predict(self, points_x: np.ndarray):
        # Standard case assumes single model
        return self.surrogate_models[0].predict(points_x)

    def _loop_initialization(self):
        fit_start_time = time.time()
        self._fit_models()
        fit_time = time.time() - fit_start_time
        self.predicted_points_y = self.predict(self.test_points_x)
        score = evaluate(self.logging_metrics, self.test_points_y,
                         self.predicted_points_y)
        self.step_score.append(score)
        self.steps['initialization'] = StepInfo(self.fit_points_x, self.fit_points_y, score, 0, 0,
                     fit_time).__dict__
<<<<<<< HEAD
        self._write_results(0)
=======
        self.steps['initialization']['test_points_x'] = \
            self.test_points_x.tolist()
        self.steps['initialization']['test_points_y'] = \
            self.test_points_y.tolist()
>>>>>>> 98683d06

    def _evaluate(self):
        return evaluate(self.logging_metrics, self.test_points_y,
                 self.predicted_points_y)

    def _loop_iteration(self, sample_iteration: int, n_new_points_per_interation: int):
        logger.info(f"Started adaptive iteration step: {sample_iteration}")
        gen_start_time = time.time()
        new_fit_points_x = self._best_new_points(n_new_points_per_interation)
        gen_time = time.time() - gen_start_time
        logger.info(
            f"Found the next best {n_new_points_per_interation} point(s) in "
            f"{gen_time} sec."
        )

        target_func_start_time = time.time()
        # This line overrides the new_fit_points_x
        new_fit_points_x, new_fit_points_y = self.exec_target_function(new_fit_points_x)
        target_func_time = time.time() - target_func_start_time
        logger.info(
            f"Executed target function on {n_new_points_per_interation} point(s) in "
            f"{target_func_time} sec."
        )

        fit_start_time = time.time()
        # surrogate_model.update(new_fit_points_x, new_fit_points_y)
        self._update_models(new_fit_points_x, new_fit_points_y)
        fit_time = time.time() - fit_start_time
        logger.info(f"Fitted a new surrogate model in {fit_time} sec.")

        # Evaluate
        self.predicted_points_y = self.predict(self.test_points_x)
        score = self._evaluate()
        self.steps[sample_iteration] = StepInfo(
                new_fit_points_x,
                new_fit_points_y,
                score,
                gen_time,
                target_func_time,
                fit_time,
            ).__dict__

        self.fit_points_x = np.vstack([self.fit_points_x, new_fit_points_x])
        self.fit_points_y = np.vstack([self.fit_points_y, new_fit_points_y])
        self._write_results(sample_iteration)
        return score

    def set_initial_set(self, points_x: np.ndarray, points_y: np.ndarray):
        self.fit_points_x = points_x
        self.fit_points_y = points_y
        self.dim_out = points_y.shape[1]

    def set_test_set(self, points_x: np.ndarray, points_y: np.ndarray):
        self.test_points_x = points_x
        self.test_points_y = points_y

    def _write_results(self, sample_iteration: int):
        destination = self.save_dir/self.run_name
        destination.mkdir(parents=True, exist_ok=True)
        with open(destination/f"{self.run_name}_steps.json",
                  'w') as f_out:
            json.dump(self.steps, f_out)
        self.save_surrogates(destination / 'surrogates', sample_iteration)

    def save_surrogates(self, iterations_folder: Path, sample_iteration: int):
        surrogates_folder = iterations_folder / 'surrogates_iter-{:04d}_points-{:06d}'.format(sample_iteration, len(self.fit_points_x))
        print(surrogates_folder)
        surrogates_folder.mkdir(parents=True, exist_ok=True)
        sampler_properties = {
            'dim_out': self.dim_out
        }
        with open(surrogates_folder/SAMPLER_PROPERTIES_FILE, 'w') as f:
            json.dump(sampler_properties, f)
        for i, surrogate in enumerate(self.surrogate_models):
            surrogate_name = 'surrogate_{:02d}_iter-{:04d}_points-{:06d}'.format(i, sample_iteration, len(self.fit_points_x))
            surrogate.save(surrogates_folder/surrogate_name)

    def load_surrogates(self, surrogates_folder: Path):
        with open(surrogates_folder/SAMPLER_PROPERTIES_FILE, 'r') as f:
            sampler_properties = json.load(f)
        self.dim_out = sampler_properties['dim_out']
        self.surrogate_models = []
        # creating placeholders
        for _ in surrogates_folder.glob('surrogate_*'):
            self.surrogate_models.append(None)
        # Filling the placeholders with the appropriate models
        for surrogate_file in surrogates_folder.glob('surrogate_*'):
            model_index = int(str(surrogate_file.name).split('_')[1])
            surrogate = self.surrogate_model_constructor.load(surrogate_file)
            self.surrogate_models[model_index] = surrogate

    def surrogate_loop(self, n_new_points_per_interation: int, max_iter: int):
        self._loop_initialization()

        iteration = 1
        # TODO: check if infinity is the bad part of a score
        score = math.inf
        while not self._stopping_criterium(iteration, max_iter, score):
            score = self._loop_iteration(iteration, n_new_points_per_interation)
            iteration += 1<|MERGE_RESOLUTION|>--- conflicted
+++ resolved
@@ -222,14 +222,11 @@
         self.step_score.append(score)
         self.steps['initialization'] = StepInfo(self.fit_points_x, self.fit_points_y, score, 0, 0,
                      fit_time).__dict__
-<<<<<<< HEAD
-        self._write_results(0)
-=======
         self.steps['initialization']['test_points_x'] = \
             self.test_points_x.tolist()
         self.steps['initialization']['test_points_y'] = \
             self.test_points_y.tolist()
->>>>>>> 98683d06
+        self._write_results(0)
 
     def _evaluate(self):
         return evaluate(self.logging_metrics, self.test_points_y,
