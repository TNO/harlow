"""Fuzzy Lola-Vornoi adaptive design strategy for global surrogate modelling.

The algorithm is proposed and described in this paper:
[1] Crombecq, Karel, et al. (2011) A novel hybrid sequential design strategy for global
surrogate modeling of computer experiments. SIAM Journal on Scientific Computing 33.4
(2011): 1948-1974.

[2] van der Herten, J., Couckuyt, I., Deschrijver, D., & Dhaene, T. (2015).
A fuzzy hybrid sequential design strategy for global surrogate modeling of
 high-dimensional computer experiments.
SIAM Journal on Scientific Computing, 37(2), A1020-A1039.
"""
import os
import pickle
import time
from typing import Callable, Tuple

import numpy as np
import skfuzzy as fuzz
from loguru import logger
from scipy.spatial.distance import cdist, pdist, squareform
from skfuzzy import control as ctrl

from harlow.sampling.sampling_baseclass import Sampler
from harlow.sampling.SamplingException import SamplingException
from harlow.utils.helper_functions import evaluate, latin_hypercube_sampling
from harlow.utils.log_writer import write_scores, write_timer
from harlow.utils.metrics import rmse


# -----------------------------------------------------
# USER FACING API (class)
# -----------------------------------------------------
class FuzzyLolaVoronoi(Sampler):
    def __init__(
        self,
        target_function: Callable[[np.ndarray], np.ndarray],
        surrogate_model_constructor,
        domain_lower_bound: np.ndarray,
        domain_upper_bound: np.ndarray,
        fit_points_x: np.ndarray = None,
        fit_points_y: np.ndarray = None,
        test_points_x: np.ndarray = None,
        test_points_y: np.ndarray = None,
        evaluation_metric: Callable = rmse,
        logging_metrics: list = None,
        verbose: bool = False,
        run_name: str = None,
        save_dir: str = "",
    ):

        super(FuzzyLolaVoronoi, self).__init__(
            target_function,
            surrogate_model_constructor,
            domain_lower_bound,
            domain_upper_bound,
            fit_points_x,
            fit_points_y,
            test_points_x,
            test_points_y,
            evaluation_metric,
            logging_metrics,
            verbose,
            run_name,
            save_dir,
        )

        self.dim_in = len(domain_lower_bound)
        self.dim_out = None if self.fit_points_y is None else self.fit_points_y.shape[1]

        # self.surrogate_models.append(self.surrogate_model_constructor())

        # TODO add this below again
        # if self.dim_out > 1:
        #     self.multiresponse_sampling = True
        #     if not self.surrogate_model.is_multioutput:
        #         raise ValueError(
        #             "Multiresponse target requires \
        #                          multiresponse surrogate"
        #         )

    def set_initial_set(self, points_x: np.ndarray, points_y: np.ndarray):
        super().set_initial_set(points_x, points_y)
        # Also create the output surrogates
        for _i in range(self.dim_out):
            self.surrogate_models.append(self.surrogate_model_constructor())

    def _fit_models(self):
        # Standard case assumes single model
        for i, dim_surrogate_model in enumerate(self.surrogate_models):
            dim_surrogate_model.fit(
                self.fit_points_x, np.expand_dims(self.fit_points_y[:, i], axis=1)
            )

    def _update_models(
        self, new_fit_points_x: np.ndarray, new_fit_points_y: np.ndarray
    ):
        # Standard case assumes single model
        for i, dim_surrogate_model in enumerate(self.surrogate_models):
            dim_surrogate_model.update(
                new_fit_points_x, np.expand_dims(new_fit_points_y[:, i], axis=1)
            )

    def _predict(self):
        # Standard case assumes single model
        y = np.zeros((self.test_points_x.shape[0], self.dim_out))

        for i, dim_surrogate_model in enumerate(self.surrogate_models):
            a = dim_surrogate_model.predict(self.test_points_x)
            y[:, i] = a[0]
        return y

    def _best_new_points(self, n):
<<<<<<< HEAD
        best_new_points = np.zeros((n, self.dim_out))

        for i, dim_surrogate_model in enumerate(self.surrogate_models):
            new_points = _best_new_points(
                points_x=self.fit_points_x,
                points_y=self.fit_points_y,
                domain_lower_bound=self.domain_lower_bound,
                domain_upper_bound=self.domain_upper_bound,
                n_new_point=n,
                dim_in=self.dim_in,
            )
            best_new_points[:, i] = new_points

=======
        if n < len(self.surrogate_models):
            raise SamplingException(
                f"To little points new points: {n} to select at least one point for "
                f"every surrogate {len(self.surrogate_models)}"
            )
        best_new_points = None

        def distribute(num: int, div: int) -> list:
            return [num // div + (1 if x < num % div else 0) for x in range(div)]

        n_per_surrogate = distribute(n, len(self.surrogate_models))
        for dim, n_p in enumerate(n_per_surrogate):
            new_points = _best_new_points(
                points_x=self.fit_points_x,
                points_y=self.fit_points_y[:, dim],
                domain_lower_bound=self.domain_lower_bound,
                domain_upper_bound=self.domain_upper_bound,
                n_new_point=n_p,
                dim_in=self.dim_in,
            )
            if best_new_points is None:
                best_new_points = new_points
            else:
                best_new_points = np.concatenate((best_new_points, new_points))
>>>>>>> 4fa49a7e
        return best_new_points

    def sample(
        self,
        n_initial_points: int = 20,
        n_new_points_per_iteration: int = 1,
        stopping_criterium: float = None,
        max_n_iterations: int = 5000,
    ):
        """TODO: allow for providing starting points"""
        # ..........................................
        # Initialize
        # ..........................................
        target_function = self.target_function
        domain_lower_bound = self.domain_lower_bound
        domain_upper_bound = self.domain_upper_bound

        if n_initial_points is None:
            n_initial_points = 5 * self.dim_in

        # ..........................................
        # Initial sample of points
        # ..........................................
        gen_start_time = time.time()
        if self.fit_points_x is None:
            # latin hypercube sampling to get the initial sample of points
            points_x = latin_hypercube_sampling(
                n_sample=n_initial_points,
                domain_lower_bound=domain_lower_bound,
                domain_upper_bound=domain_upper_bound,
            )
            # evaluate the target function
            points_y = target_function(points_x)

            self.fit_points_x = points_x
            self.fit_points_y = points_y
            self.dim_out = self.fit_points_x.shape[0]
        else:
            points_x = self.fit_points_x
            points_y = self.fit_points_y

        self.step_gen_time.append(time.time() - gen_start_time)

        # fit the surrogate model
        start_time = time.time()

        self.surrogate_models[0].fit(points_x, points_y)
        logger.info(
            f"Fitted the first surrogate model in {time.time() - start_time} sec."
        )

        predicted_y = self.surrogate_models[0].predict(
            self.test_points_x, as_array=True
        )

        score = evaluate(self.logging_metrics, self.test_points_y, predicted_y)
        self.step_x.append(points_x)
        self.step_y.append(points_y)
        self.step_score.append(score[self.evaluation_metric.__name__])
        self.step_iter.append(0)
        self.step_fit_time.append(time.time() - start_time)

        # ..........................................
        # Iterative improvement (adaptive stage)
        # ..........................................

        for ii in range(max_n_iterations):
            logger.info(
                f"Started adaptive iteration step: {ii+1} (max steps:"
                f" {max_n_iterations})."
            )

            start_time = time.time()
            new_points_x = _best_new_points(
                points_x=points_x,
                points_y=points_y,
                domain_lower_bound=domain_lower_bound,
                domain_upper_bound=domain_upper_bound,
                n_new_point=n_new_points_per_iteration,
                dim_in=self.dim_in,
            )
            self.step_gen_time.append(time.time() - start_time)
            logger.info(
                f"Found the next best {n_new_points_per_iteration} point(s) in "
                f"{time.time() - start_time} sec."
            )

            # evaluate the target function
            new_points_y = target_function(new_points_x)

            # add the new points to the old ones
            points_x = np.vstack((points_x, new_points_x))
            points_y = np.vstack((points_y, new_points_y))

            # refit the surrogate
            start_time = time.time()
            self.surrogate_models[0].update(new_points_x, new_points_y.ravel())
            self.step_fit_time.append(time.time() - start_time)
            logger.info(
                f"Fitted a new surrogate model in {time.time() - start_time} sec."
            )
            #
            self.fit_points_x = points_x
            self.fit_points_y = points_y

            # Re-evaluate the surrogate model.
            predicted_y = self.surrogate_models[0].predict(
                self.test_points_x, as_array=True
            )
            score = evaluate(self.logging_metrics, self.test_points_y, predicted_y)

            self.step_x.append(points_x)
            self.step_y.append(points_y)
            self.step_score.append(score)
            self.step_iter.append(ii + 1)
            timing_dict = {
                "Gen time": self.step_gen_time[ii + 1],
                "Fit time": self.step_fit_time[ii + 1],
            }
            write_scores(self.writer, score, ii + 1)
            write_timer(self.writer, timing_dict, ii + 1)

            # Currently use RMSE for convergence
            self.score = score[self.evaluation_metric.__name__]
            self.iterations = ii
            # Save model every 200 iterations
            if self.iterations % 200 == 0:
                save_name = self.run_name + "_{}_iters.pkl".format(self.iterations)
                save_path = os.path.join(self.save_dir, save_name)
                with open(save_path, "wb") as file:
                    pickle.dump(self.surrogate_models[0], file)

            if self.score <= stopping_criterium or ii >= max_n_iterations:
                logger.info(f"Algorithm converged in {ii} iterations")
                # Save model if converged
                save_name = self.run_name + "_{}_iters.pkl".format(self.iterations)
                save_path = os.path.join(self.save_dir, save_name)
                with open(save_path, "wb") as file:
                    pickle.dump(self.surrogate_models[0], file)
                break

        self.writer.close()
        return self.fit_points_x, self.fit_points_y


# -----------------------------------------------------
# SUPPORTING FUNCTIONS
# -----------------------------------------------------
def _best_new_points(
    points_x: np.ndarray,
    points_y: np.ndarray,
    domain_lower_bound: np.ndarray,
    domain_upper_bound: np.ndarray,
    n_new_point: int,
    dim_in: int,
) -> np.ndarray:
    """
    Hybrid Sequential Strategy - Alg. (2) [2].
    Combines an exploitation (FLOLA) and an exploration (Voronoi) score
    and selects a new candindate sample in the neighborhood of the N_new
    highest ranked samples

    :param points_x: Nxd-dimensional input data points
    :param points_y: Nxd-dimensional target data points
    :param domain_lower_bound: The lower bound of the function's space
    :param domain_upper_bound: The upper bound of the function's space
    :param n_new_point: The number of new points we wish to sample
    :return new_reference_point_x: The new highly-ranked samples in the neighborhood
    """

    # shape the input if not in the right shape
    points_x = points_x.reshape((-1, dim_in))
    points_y = points_y.reshape((-1, 1))
    # Calculate distance matrix P
    distance_matrix = calculate_distance_matrix(points_x, dim_in)
    # Calculate the V for every Pr
    (
        relative_volumes,
        random_points,
        distance_mx,
        closest_indicator_mx,
    ) = voronoi_volume_estimate(
        points=points_x,
        domain_lower_bound=domain_lower_bound,
        domain_upper_bound=domain_upper_bound,
    )

    neighborhoods_scores = best_neighbourhoods(
        points_x, points_y, distance_matrix, relative_volumes
    )

    # TODO: check np.partition as an alternative
    idxs_new_neighbor = np.argsort(-neighborhoods_scores)[:n_new_point]

    new_reference_points_x = np.empty((n_new_point, dim_in))
    for ii, idx_new_neighbor in enumerate(idxs_new_neighbor):
        # all the distances to reference point whose neighborhood will get a new
        # point where the target function is evaluated
        distances_in_neighbor = distance_mx[:, idx_new_neighbor]

        # consider only those points that are within the voronoi cell of the
        # reference point
        idx_mask_in_neighbor = closest_indicator_mx[:, idx_new_neighbor]

        # to avoid selecting points that are not in the neighborhood
        distances_in_neighbor[~idx_mask_in_neighbor] = -1

        # largest distance within the same voronoi cell
        idx_max_distance = np.argmax(distances_in_neighbor)
        new_reference_point_x = random_points[idx_max_distance]
        new_reference_points_x[ii, :] = new_reference_point_x

    return new_reference_points_x


def best_neighbourhoods(
    points_x: np.ndarray,
    points_y: np.ndarray,
    distance_matrix: np.ndarray,
    volume_estimate: np.ndarray,
) -> np.ndarray:
    """
    Exploitation Aglorithm - Alg. (1) [2].
    Computes a score fir all points p in P_r, indicating the nonlinearity
    of the region surrounding p. New samples are chosen in the neighborhood
    of the N_new highest ranked samples.

    :param points_x: Nxd-dimensional input data points
    :param points_y: Nxd-dimensional target data points
    :param distance_matrix: NxN distance matrix
    :volume_estimate: N-dimensional Voronoi volume estimate
    :returns: H_fuzz: N-dimensional Hybrid score
    """

    n_point, n_dim = points_x.shape
    # print('X shapes', points_x.shape)
    # print('Y shapes', points_y.shape)
    nonlinear_score, H_fuzzy = np.empty(n_point), np.empty(n_point)
    # Init FIS S
    # It should be done before the for loop BUT
    # requires adhesion MAX value, that is computed inside the LOOP
    # TODO CHeck it later.
    # FIS = init_FIS()
    K = 4 * n_dim
    if K >= n_point - 1:
        K = n_point - 1

    for ii in range(n_point):
        alpha = calculate_alpha(ii, K, distance_matrix)
        # gets the neighbours of Pr as indices
        neighbors_idx = get_neighbourhood(ii, distance_matrix, alpha, n_dim)
        # print("Neighbors index", neighbors_idx, '\n', neighbors_idx.shape)
        neighbors_coords = points_x[neighbors_idx, :]
        # print("Neighbor coords ", neighbors_coords, '\n', neighbors_coords.shape)
        adhesion, cohesion = get_adhesion_cohesion(ii, neighbors_idx, distance_matrix)
        # print("ADH & COH ", adhesion, adhesion.shape, cohesion, cohesion.shape)
        FIS = init_FIS(neighbors_coords, adhesion)
        w = assign_weights(neighbors_coords, cohesion, adhesion, FIS)
        # print('Weights', w)
        grad = flola_gradient_estimate(
            points_x[ii, :],
            points_y[ii],
            points_x[neighbors_idx, :],
            points_y[neighbors_idx, :],
            w,
        )
        # print('grad', grad, grad.shape)
        # E_fuzzy(P_r) Eq. (3.2) [2]
        nonlinear_score[ii] = nonlinearity_measure(
            points_x[ii, :],
            points_y[ii, :],
            grad,
            points_x[neighbors_idx, :],
            points_y[neighbors_idx, :],
        )
        # print('Nonlinear score', nonlinear_score[ii])

    # H_fuzzy(P_r) Eq.(5.1) [2]
    H_fuzzy = flola_voronoi_score(nonlinear_score, volume_estimate)
    # print(H_fuzzy, H_fuzzy.shape)
    return H_fuzzy


def init_FIS(data_points: np.ndarray, adhesion: np.ndarray):
    """
    Initialize the Fuzzy Inference System S; Section 4 [2].

    :param data_points: Nxd-dimensional input vector of N data points with d dimensions
    :param cohesion: The N-dimensional cohesion values of the neighbors of P_r
    :param adhesion: The N-dimensional adhesion values of the neighbors of P_r
    :return flola_sim: The Fuzzy Inference System S
    """

    a = np.sort(data_points, axis=None)
    # Different ways to define the function's ranges.
    # Sparse = Faster / Dense = Slower
    # a = np.arange(np.min(data_points), np.max(data_points), 0.1)
    # a_w = np.linspace(0, 1, 100, endpoint=True)
    # a_w = np.linspace(0, 1, 5, endpoint=True)
    a_w = np.arange(0, 1, 0.1)
    A_max = np.max(adhesion)
    coh = ctrl.Antecedent(a, "cohesion")
    adh = ctrl.Antecedent(a, "adhesion")
    wei = ctrl.Consequent(a_w, "weight")

    # Define the membership functions & populate the space
    coh["high"] = coh_high(coh.universe)
    adh["low"] = adh_low(adh.universe, A_max)
    adh["high"] = adh_high(adh.universe, A_max)

    # construct triangular output/weight member functions.
    wei["low"] = fuzz.trimf(wei.universe, [0, 0, 0.13])
    wei["average"] = fuzz.trimf(wei.universe, [0.16, 0.33, 0.5])
    wei["high"] = fuzz.trimf(wei.universe, [0.6, 1.01, 1.01])
    # Define the rules of the System
    rule1 = ctrl.Rule(coh["high"] & adh["low"], wei["high"])
    rule2 = ctrl.Rule(coh["high"] & adh["high"], wei["average"])
    rule3 = ctrl.Rule(~coh["high"] & adh["low"], wei["average"])
    rule4 = ctrl.Rule(~coh["high"] & adh["high"], wei["low"])
    # Setup the FIS
    FLOLA_ctrl = ctrl.ControlSystem([rule1, rule2, rule3, rule4])
    flola_sim = ctrl.ControlSystemSimulation(FLOLA_ctrl)

    return flola_sim


# TODO time it if needed
def assign_weights(
    data_points: np.ndarray,
    cohesion: np.ndarray,
    adhesion: np.ndarray,
    flola_sim,
) -> np.ndarray:
    """
    Weight calculation of data_points based on cohesion & adhesion values between
    the data points; Section 4 [2].

    :param data_points: Nxd-dimensional input vector of N data points with d dimensions
    :param cohesion: The N-dimensional cohesion values of the neighbors of P_r
    :param adhesion: The N-dimensional adhesion values of the neighbors of P_r
    :param flola_sim: The Fuzzy Inference System S
    :return weight: The N-dimensional weight values returned by the evaluation of FIS S
    """

    S = flola_sim
    dims = data_points.shape
    weights = np.zeros(dims[0])

    # Get the weights for each neighbor
    for i in range(dims[0]):
        S.input["cohesion"] = cohesion[i]
        S.input["adhesion"] = adhesion[i]
        S.compute()
        weights[i] = S.output["weight"]

    return weights


def coh_high(x, s_c=0.3):
    """
    Cohesion High membership function
    """
    return 1 / (1 + np.exp(-s_c * x))


def adh_high(x, A_max, s_ah=0.3):
    """
    Adhesion High membership function
    """
    return np.exp(((-(x**2)) / 2 * ((A_max * s_ah) ** 2)))


def adh_low(x, A_max, s_al=0.27):
    """
    Adhesion Low membership function
    """
    res = (-((x - A_max) ** 2)) / 2 * ((A_max * s_al) ** 2)
    return np.exp(res)


def get_adhesion_cohesion(
    Pr_index: int, P_neigbors_idxs: np.ndarray, distance_matix: np.ndarray
) -> Tuple[np.array, np.array]:
    """
    Calculation of adhesion and cohesion values for the neighbors of P_r.
    According to Eq. (4.1) and (4.2) [2].

    :param Pr_index: Index of reference point
    :param P_neigbors_idxs: neighbour indexes for point Pr
    :param distance_matix: The precalculated distance matrix for all p in P
    :return: Adhesion and Cohesion arrays for N
    """

    C = distance_matix[Pr_index, P_neigbors_idxs]
    A = np.zeros((len(P_neigbors_idxs)))

    for i in range(len(P_neigbors_idxs)):
        neighbor_dists = distance_matix[P_neigbors_idxs[i], :]
        r = np.delete(neighbor_dists, P_neigbors_idxs[i])
        A[i] = np.min(r)

    return A, C


def get_neighbourhood(
    Pr_idx: int, distance_matrix: np.ndarray, alpha: float, n_dim: int
) -> np.array:
    """
    Calculate the neighbourhood for point Pr.
    Eq. (3.3) [2].

    :param Pr_idx: Index of reference point
    :param distance_matrix: The NxN-dimensional precalculated distance matrix
    for all p in P
    :param alpha: Distance parameter Eq. (3.4) [2]
    :param n_dim: Number of dimensions
    :return neighbors_idx: N-dimensional array with neighbour indexes for
    point Pr
    """

    distances_prIdx = distance_matrix[Pr_idx, :]
    neighbors_idx = np.where(distances_prIdx < alpha)[0]
    neighbors_idx = neighbors_idx[neighbors_idx != Pr_idx]

    # If number of neighbors is smaller than ndim Eq. (3.1) will be undertermined.
    # Then, take ndim nearest neighbors.
    if len(neighbors_idx) < n_dim:
        nearest_ndim_idx = np.argpartition(np.delete(distances_prIdx, Pr_idx), n_dim)
        neighbors_idx = distances_prIdx[nearest_ndim_idx[:n_dim]]

    return neighbors_idx


def calculate_alpha(Pr_idx: int, K: int, distance_matrix: np.ndarray) -> np.ndarray:
    """
    Calculate distance parameter alpha.
    Eq. (3.4) [2].

    :param Pr_idx: Index of reference point
    :param K: Parameter K = 4d
    :param distance_matrix: The precalculated distance matrix for all p in P
    :return: alpha as float
    """

    distances_prIdx = distance_matrix[Pr_idx, :]
    distances_wo_prIdx = np.delete(distances_prIdx, Pr_idx)
    nearest_k_vals = np.sort(distances_wo_prIdx)[:K]

    return np.sum(nearest_k_vals) * (2 / K)


def calculate_distance_matrix(
    points_x: np.ndarray, n_dim: int, fractional: bool = False
) -> np.ndarray:
    """
    This function calculates the distance matrix for the points P.
    Instead of calculating the distance for alpha, A and
    C for Pr in the loop, this function is meant to be called once,
    prior to the main for loop iterating over all Pr.

    :param points_x: The set of point P
    :return: A distance matrix for P
    """

    if not fractional:
        return squareform(pdist(points_x, "euclidean"))
    else:
        return squareform(pdist(points_x, "minkowsky", p=n_dim))


def flola_voronoi_score(
    nonlinearity_measures: float, relative_volumes: np.ndarray
) -> np.ndarray:
    """Eq.(5.1) of [2]."""
    return relative_volumes + nonlinearity_measures / np.sum(nonlinearity_measures)


def nonlinearity_measure(
    reference_point_x: np.ndarray,
    reference_point_y: float,
    reference_point_gradient: np.ndarray,
    neighbor_points_x: np.ndarray,
    neighbor_points_y: np.ndarray,
) -> float:
    """Eq.(4.9) of [1]."""
    e = np.sum(
        np.abs(
            neighbor_points_y
            - (
                reference_point_y
                + reference_point_gradient * (neighbor_points_x - reference_point_x)
            )
        )
    )
    return float(e)


def voronoi_volume_estimate(
    points: np.ndarray,
    domain_lower_bound: np.ndarray,
    domain_upper_bound: np.ndarray,
    n_simulation: int = None,
    random_points: np.ndarray = None,
) -> Tuple[np.ndarray, np.ndarray, np.ndarray, np.ndarray]:
    """
    Estimate the relative volume of the Voronoi tessellation of `points` bounded by
    `domain_lower_bound` and `domain_upper_bound`.

    The algorithm is described in section 3 of [1].

    Args:
        points:
            n_point x n_dim.
        domain_lower_bound:
            n_dim.
        domain_upper_bound:
            n_dim
        n_simulation:
            Number of random points used to estimate the relative volumes. If
            `random_points` is provided then this argument is ignored.
        random_points:

    Returns:
        Relative volumes in the same order as `points`.
    """
    # dimensions are not checked
    if n_simulation is None:
        n_simulation = 100 * points.shape[0]

    if random_points is None:
        n_dim = len(domain_lower_bound)
        random_points = domain_lower_bound + np.random.rand(n_simulation, n_dim) * (
            domain_upper_bound - domain_lower_bound
        )

    # all relevant distances, n_simulation x n_point
    distance_mx = cdist(random_points, points, metric="euclidean")

    # index of the closest `point` to each `random_point`
    col_idx_min = np.argmin(distance_mx, axis=1)
    row_idx_min = np.arange(distance_mx.shape[0])

    # indicator matrix to count the number of `random_points` closest to each `points`
    closest_indicator_mx = np.zeros(distance_mx.shape, dtype=bool)
    # place a one (True) in the indicator matrix if the element (distance) is a closest
    # distance
    closest_indicator_mx[row_idx_min, col_idx_min] = True

    # count the closest `random_points` for each `points`
    closest_counts = np.sum(closest_indicator_mx, axis=0)

    # relative volume estimate
    relative_volumes = closest_counts / n_simulation

    return relative_volumes, random_points, distance_mx, closest_indicator_mx


def flola_gradient_estimate(
    reference_point_x: np.ndarray,
    reference_point_y: np.ndarray,
    neighbor_points_x: np.ndarray,
    neighbor_points_y: np.ndarray,
    weights: np.ndarray,
) -> np.ndarray:
    """
    Estimate the gradient at `reference_point` (P_r) by fitting a hyperplane to
    `neighbor_points` in a least-square sense. A hyperplane that goes exactly
    through the `reference_point`. Eq.(3.2) [2] wrt to weights for all neighbors of P_r
    obtained from solving FIS S.

    :param reference_point_x: The d-dimensional reference sample P_r
    :param reference_point y: -//-
    :param neigbor_points_x: The m x d-dimensional neighbors of P_r
    :param neigbor_points_y: -//-
    :param weights: The weights of every neighbor of P_r
    :return gradient: The d-dimensional gradient at P_r
    """

    reference_point_x = reference_point_x.reshape((1, -1))
    n_neighbors, n_dims = neighbor_points_x.shape
    # to ensure that we hyperplane goes through `reference_point`
    neighbor_points_x_diff = neighbor_points_x - reference_point_x
    neighbor_points_y_diff = neighbor_points_y - reference_point_y
    # Solve Weighted Least Squares
    # Least-Square fit of the hyperplane, the gradient is the hyperplane coefficient
    Aw = neighbor_points_x_diff * np.sqrt(weights[:, np.newaxis])
    Bw = neighbor_points_y_diff * np.sqrt(weights)
    gradient = np.linalg.lstsq(Aw, Bw, rcond=None)[0].reshape(n_neighbors, n_dims)

    return gradient<|MERGE_RESOLUTION|>--- conflicted
+++ resolved
@@ -111,21 +111,6 @@
         return y
 
     def _best_new_points(self, n):
-<<<<<<< HEAD
-        best_new_points = np.zeros((n, self.dim_out))
-
-        for i, dim_surrogate_model in enumerate(self.surrogate_models):
-            new_points = _best_new_points(
-                points_x=self.fit_points_x,
-                points_y=self.fit_points_y,
-                domain_lower_bound=self.domain_lower_bound,
-                domain_upper_bound=self.domain_upper_bound,
-                n_new_point=n,
-                dim_in=self.dim_in,
-            )
-            best_new_points[:, i] = new_points
-
-=======
         if n < len(self.surrogate_models):
             raise SamplingException(
                 f"To little points new points: {n} to select at least one point for "
@@ -150,7 +135,6 @@
                 best_new_points = new_points
             else:
                 best_new_points = np.concatenate((best_new_points, new_points))
->>>>>>> 4fa49a7e
         return best_new_points
 
     def sample(
