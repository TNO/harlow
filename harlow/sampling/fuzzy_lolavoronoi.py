"""Fuzzy Lola-Vornoi adaptive design strategy for global surrogate modelling.

The algorithm is proposed and described in this paper:
[1] Crombecq, Karel, et al. (2011) A novel hybrid sequential design strategy for global
surrogate modeling of computer experiments. SIAM Journal on Scientific Computing 33.4
(2011): 1948-1974.

[2] van der Herten, J., Couckuyt, I., Deschrijver, D., & Dhaene, T. (2015).
A fuzzy hybrid sequential design strategy for global surrogate modeling of
 high-dimensional computer experiments.
SIAM Journal on Scientific Computing, 37(2), A1020-A1039.
"""
import os
import pickle
import time
from typing import Callable, Tuple

import numpy as np
import skfuzzy as fuzz
from loguru import logger
from scipy.spatial.distance import cdist, pdist, squareform
from skfuzzy import control as ctrl

from harlow.sampling.sampling_baseclass import Sampler
from harlow.surrogating.surrogate_model import Surrogate
from harlow.utils.helper_functions import evaluate, latin_hypercube_sampling
from harlow.utils.log_writer import write_scores, write_timer
from harlow.utils.metrics import rmse


# -----------------------------------------------------
# USER FACING API (class)
# -----------------------------------------------------
class FuzzyLolaVoronoi(Sampler):
    def __init__(
        self,
        target_function: Callable[[np.ndarray], np.ndarray],
        surrogate_model: Surrogate,
        domain_lower_bound: np.ndarray,
        domain_upper_bound: np.ndarray,
        fit_points_x: np.ndarray = None,
        fit_points_y: np.ndarray = None,
        test_points_x: np.ndarray = None,
        test_points_y: np.ndarray = None,
        evaluation_metric: Callable = rmse,
        logging_metrics: list = None,
        verbose: bool = False,
        run_name: str = None,
        save_dir: str = "",
    ):
<<<<<<< HEAD

        super(FuzzyLolaVoronoi, self).__init__(
            target_function,
            surrogate_model,
            domain_lower_bound,
            domain_upper_bound,
            fit_points_x,
            fit_points_y,
            test_points_x,
            test_points_y,
            evaluation_metric,
            logging_metrics,
            verbose,
            run_name,
            save_dir,
        )

        self.dim_in = len(domain_lower_bound)
        self.dim_out = None if self.fit_points_x is None else \
            self.fit_points_y.shape[1]

        self.surrogate_model = surrogate_model()

        if self.dim_out > 1:
            self.multiresponse_sampling = True
            if not self.surrogate_model.is_multioutput:
                raise ValueError(
                    "Multiresponse target requires \
                                 multiresponse surrogate"
                )
=======
        self.domain_lower_bound = domain_lower_bound
        self.domain_upper_bound = domain_upper_bound
        self.target_function = lambda x: target_function(x).reshape((-1, 1))
        self.surrogate_model = surrogate_model
        self.fit_points_x = fit_points_x
        self.fit_points_y = fit_points_y
        self.test_points_x = test_points_x
        self.test_points_y = test_points_y
        self.metric = evaluation_metric
        self.run_name = str(run_name)
        self.save_dir = save_dir
        # self.verbose = verbose

        # Internal storage for inspection
        self.step_x = []
        self.step_y = []
        self.step_score = []
        self.step_iter = []
        self.step_fit_time = []
        self.step_gen_time = []
        # Init writer for live web-based logging.
        self.writer = SummaryWriter(comment="-" + self.run_name)
>>>>>>> ed2e2f58

    def sample(
        self,
        n_initial_points: int = 20,
        n_new_points_per_iteration: int = 1,
        stopping_criterium: float = None,
        max_n_iterations: int = 5000,
    ):
        """TODO: allow for providing starting points"""
        # ..........................................
        # Initialize
        # ..........................................
        target_function = self.target_function
        domain_lower_bound = self.domain_lower_bound
        domain_upper_bound = self.domain_upper_bound

        if n_initial_points is None:
            n_initial_points = 5 * self.dim_in

        # ..........................................
        # Initial sample of points
        # ..........................................
        gen_start_time = time.time()
        if self.fit_points_x is None:
            # latin hypercube sampling to get the initial sample of points
            points_x = latin_hypercube_sampling(
                n_sample=n_initial_points,
                domain_lower_bound=domain_lower_bound,
                domain_upper_bound=domain_upper_bound,
            )
            # evaluate the target function
            points_y = target_function(points_x)

            self.fit_points_x = points_x
            self.fit_points_y = points_y
            self.dim_out = self.fit_points_x.shape[0]
        else:
            points_x = self.fit_points_x
            points_y = self.fit_points_y

        self.step_gen_time.append(time.time() - gen_start_time)

        # fit the surrogate model
        start_time = time.time()

        self.surrogate_model.fit(points_x, points_y)
        logger.info(
            f"Fitted the first surrogate model in {time.time() - start_time} sec."
        )

        predicted_y = self.surrogate_model.predict(self.test_points_x, as_array=True)

        score = evaluate(self.logging_metrics, self.test_points_y, predicted_y)
        self.step_x.append(points_x)
        self.step_y.append(points_y)
        self.step_score.append(score[self.evaluation_metric.__name__])
        self.step_iter.append(0)
        self.step_fit_time.append(time.time() - start_time)

        # ..........................................
        # Iterative improvement (adaptive stage)
        # ..........................................

        for ii in range(max_n_iterations):
            logger.info(
                f"Started adaptive iteration step: {ii+1} (max steps:"
                f" {max_n_iterations})."
            )

            start_time = time.time()
            new_points_x = best_new_points(
                points_x=points_x,
                points_y=points_y,
                domain_lower_bound=domain_lower_bound,
                domain_upper_bound=domain_upper_bound,
                n_new_point=n_new_points_per_iteration,
                dim_in=self.dim_in,
            )
            self.step_gen_time.append(time.time() - start_time)
            logger.info(
                f"Found the next best {n_new_points_per_iteration} point(s) in "
                f"{time.time() - start_time} sec."
            )

            # evaluate the target function
            new_points_y = target_function(new_points_x)

            # add the new points to the old ones
            points_x = np.concatenate((points_x, new_points_x))
            points_x = np.vstack((points_x, new_points_x))
            points_y = np.vstack((points_y, new_points_y))

            # refit the surrogate
            start_time = time.time()
            self.surrogate_model.update(new_points_x, new_points_y.ravel())
            self.step_fit_time.append(time.time() - start_time)
            logger.info(
                f"Fitted a new surrogate model in {time.time() - start_time} sec."
            )
            #
            self.fit_points_x = points_x
            self.fit_points_y = points_y
            score = evaluate(self.logging_metrics, self.test_points_y, predicted_y)

            self.step_x.append(points_x)
            self.step_y.append(points_y)
            self.step_score.append(score)
            self.step_iter.append(ii + 1)
            timing_dict = {
                "Gen time": self.step_gen_time[ii + 1],
                "Fit time": self.step_fit_time[ii + 1],
            }
            write_scores(self.writer, score, ii + 1)
            write_timer(self.writer, timing_dict, ii + 1)

            # Currently use RMSE for convergence
            self.score = score[self.evaluation_metric.__name__]
            self.iterations = ii
            # Save model every 200 iterations
            if (self.iterations % 200 == 0) and self.save_dir:
                save_name = self.run_name + "_{}_iters.pkl".format(self.iterations)
                save_path = os.path.join(self.save_dir, save_name)
                with open(save_path, "wb") as file:
                    pickle.dump(self.surrogate_model, file)

            if self.score <= stopping_criterium or ii >= max_n_iterations:
                logger.info(f"Algorithm converged in {ii} iterations")
                # Save model if converged
                with open(save_path, "wb") as file:
                    pickle.dump(self.surrogate_model, file)
                break

        self.writer.close()
        return self.fit_points_x, self.fit_points_y


# -----------------------------------------------------
# SUPPORTING FUNCTIONS
# -----------------------------------------------------
def best_new_points(
    points_x: np.ndarray,
    points_y: np.ndarray,
    domain_lower_bound: np.ndarray,
    domain_upper_bound: np.ndarray,
    n_new_point: int,
    dim_in: int,
) -> np.ndarray:
    """
    Hybrid Sequential Strategy - Alg. (2) [2].
    Combines an exploitation (FLOLA) and an exploration (Voronoi) score
    and selects a new candindate sample in the neighborhood of the N_new
    highest ranked samples

    :param points_x: Nxd-dimensional input data points
    :param points_y: Nxd-dimensional target data points
    :param domain_lower_bound: The lower bound of the function's space
    :param domain_upper_bound: The upper bound of the function's space
    :param n_new_point: The number of new points we wish to sample
    :return new_reference_point_x: The new highly-ranked samples in the neighborhood
    """

    # shape the input if not in the right shape
    points_x = points_x.reshape((-1, dim_in))
    points_y = points_y.reshape((-1, 1))
    # Calculate distance matrix P
    distance_matrix = calculate_distance_matrix(points_x, dim_in)
    # Calculate the V for every Pr
    (
        relative_volumes,
        random_points,
        distance_mx,
        closest_indicator_mx,
    ) = voronoi_volume_estimate(
        points=points_x,
        domain_lower_bound=domain_lower_bound,
        domain_upper_bound=domain_upper_bound,
    )

    neighborhoods_scores = best_neighbourhoods(
        points_x, points_y, distance_matrix, relative_volumes
    )

    # TODO: check np.partition as an alternative
    idxs_new_neighbor = np.argsort(-neighborhoods_scores)[:n_new_point]

    new_reference_points_x = np.empty((n_new_point, dim_in))
    for ii, idx_new_neighbor in enumerate(idxs_new_neighbor):
        # all the distances to reference point whose neighborhood will get a new
        # point where the target function is evaluated
        distances_in_neighbor = distance_mx[:, idx_new_neighbor]

        # consider only those points that are within the voronoi cell of the
        # reference point
        idx_mask_in_neighbor = closest_indicator_mx[:, idx_new_neighbor]

        # to avoid selecting points that are not in the neighborhood
        distances_in_neighbor[~idx_mask_in_neighbor] = -1

        # largest distance within the same voronoi cell
        idx_max_distance = np.argmax(distances_in_neighbor)
        new_reference_point_x = random_points[idx_max_distance]
        new_reference_points_x[ii, :] = new_reference_point_x

    return new_reference_points_x


def best_neighbourhoods(
    points_x: np.ndarray,
    points_y: np.ndarray,
    distance_matrix: np.ndarray,
    volume_estimate: np.ndarray,
) -> np.ndarray:
    """
    Exploitation Aglorithm - Alg. (1) [2].
    Computes a score fir all points p in P_r, indicating the nonlinearity
    of the region surrounding p. New samples are chosen in the neighborhood
    of the N_new highest ranked samples.

    :param points_x: Nxd-dimensional input data points
    :param points_y: Nxd-dimensional target data points
    :param distance_matrix: NxN distance matrix
    :volume_estimate: N-dimensional Voronoi volume estimate
    :returns: H_fuzz: N-dimensional Hybrid score
    """

    n_point, n_dim = points_x.shape
    # print('X shapes', points_x.shape)
    # print('Y shapes', points_y.shape)
    nonlinear_score, H_fuzzy = np.empty(n_point), np.empty(n_point)
    # Init FIS S
    # It should be done before the for loop BUT
    # requires adhesion MAX value, that is computed inside the LOOP
    # TODO CHeck it later.
    # FIS = init_FIS()
    K = 4 * n_dim
    if K >= n_point - 1:
        K = n_point - 1

    for ii in range(n_point):
        alpha = calculate_alpha(ii, K, distance_matrix)
        # gets the neighbours of Pr as indices
        neighbors_idx = get_neighbourhood(ii, distance_matrix, alpha, n_dim)
        # print("Neighbors index", neighbors_idx, '\n', neighbors_idx.shape)
        neighbors_coords = points_x[neighbors_idx, :]
        # print("Neighbor coords ", neighbors_coords, '\n', neighbors_coords.shape)
        adhesion, cohesion = get_adhesion_cohesion(ii, neighbors_idx, distance_matrix)
        # print("ADH & COH ", adhesion, adhesion.shape, cohesion, cohesion.shape)
        FIS = init_FIS(neighbors_coords, adhesion)
        w = assign_weights(neighbors_coords, cohesion, adhesion, FIS)
        # print('Weights', w)
        grad = flola_gradient_estimate(
            points_x[ii, :],
            points_y[ii],
            points_x[neighbors_idx, :],
            points_y[neighbors_idx, :],
            w,
        )
        # print('grad', grad, grad.shape)
        # E_fuzzy(P_r) Eq. (3.2) [2]
        nonlinear_score[ii] = nonlinearity_measure(
            points_x[ii, :],
            points_y[ii, :],
            grad,
            points_x[neighbors_idx, :],
            points_y[neighbors_idx, :],
        )
        # print('Nonlinear score', nonlinear_score[ii])

    # H_fuzzy(P_r) Eq.(5.1) [2]
    H_fuzzy = flola_voronoi_score(nonlinear_score, volume_estimate)
    # print(H_fuzzy, H_fuzzy.shape)
    return H_fuzzy


def init_FIS(data_points: np.ndarray, adhesion: np.ndarray):
    """
    Initialize the Fuzzy Inference System S; Section 4 [2].

    :param data_points: Nxd-dimensional input vector of N data points with d dimensions
    :param cohesion: The N-dimensional cohesion values of the neighbors of P_r
    :param adhesion: The N-dimensional adhesion values of the neighbors of P_r
    :return flola_sim: The Fuzzy Inference System S
    """

    a = np.sort(data_points, axis=None)
    # Different ways to define the function's ranges.
    # Sparse = Faster / Dense = Slower
    # a = np.arange(np.min(data_points), np.max(data_points), 0.1)
    # a_w = np.linspace(0, 1, 100, endpoint=True)
    # a_w = np.linspace(0, 1, 5, endpoint=True)
    a_w = np.arange(0, 1, 0.1)
    A_max = np.max(adhesion)
    coh = ctrl.Antecedent(a, "cohesion")
    adh = ctrl.Antecedent(a, "adhesion")
    wei = ctrl.Consequent(a_w, "weight")

    # Define the membership functions & populate the space
    coh["high"] = coh_high(coh.universe)
    adh["low"] = adh_low(adh.universe, A_max)
    adh["high"] = adh_high(adh.universe, A_max)

    # construct triangular output/weight member functions.
    wei["low"] = fuzz.trimf(wei.universe, [0, 0, 0.13])
    wei["average"] = fuzz.trimf(wei.universe, [0.16, 0.33, 0.5])
    wei["high"] = fuzz.trimf(wei.universe, [0.6, 1.01, 1.01])
    # Define the rules of the System
    rule1 = ctrl.Rule(coh["high"] & adh["low"], wei["high"])
    rule2 = ctrl.Rule(coh["high"] & adh["high"], wei["average"])
    rule3 = ctrl.Rule(~coh["high"] & adh["low"], wei["average"])
    rule4 = ctrl.Rule(~coh["high"] & adh["high"], wei["low"])
    # Setup the FIS
    FLOLA_ctrl = ctrl.ControlSystem([rule1, rule2, rule3, rule4])
    flola_sim = ctrl.ControlSystemSimulation(FLOLA_ctrl)

    return flola_sim


# TODO time it if needed
def assign_weights(
    data_points: np.ndarray,
    cohesion: np.ndarray,
    adhesion: np.ndarray,
    flola_sim,
) -> np.ndarray:
    """
    Weight calculation of data_points based on cohesion & adhesion values between
    the data points; Section 4 [2].

    :param data_points: Nxd-dimensional input vector of N data points with d dimensions
    :param cohesion: The N-dimensional cohesion values of the neighbors of P_r
    :param adhesion: The N-dimensional adhesion values of the neighbors of P_r
    :param flola_sim: The Fuzzy Inference System S
    :return weight: The N-dimensional weight values returned by the evaluation of FIS S
    """

    S = flola_sim
    dims = data_points.shape
    weights = np.zeros(dims[0])

    # Get the weights for each neighbor
    for i in range(dims[0]):
        S.input["cohesion"] = cohesion[i]
        S.input["adhesion"] = adhesion[i]
        S.compute()
        weights[i] = S.output["weight"]

    return weights


def coh_high(x, s_c=0.3):
    """
    Cohesion High membership function
    """
    return 1 / (1 + np.exp(-s_c * x))


def adh_high(x, A_max, s_ah=0.3):
    """
    Adhesion High membership function
    """
    return np.exp(((-(x ** 2)) / 2 * ((A_max * s_ah) ** 2)))


def adh_low(x, A_max, s_al=0.27):
    """
    Adhesion Low membership function
    """
    res = (-((x - A_max) ** 2)) / 2 * ((A_max * s_al) ** 2)
    return np.exp(res)


def get_adhesion_cohesion(
    Pr_index: int, P_neigbors_idxs: np.ndarray, distance_matix: np.ndarray
) -> Tuple[np.array, np.array]:
    """
    Calculation of adhesion and cohesion values for the neighbors of P_r.
    According to Eq. (4.1) and (4.2) [2].

    :param Pr_index: Index of reference point
    :param P_neigbors_idxs: neighbour indexes for point Pr
    :param distance_matix: The precalculated distance matrix for all p in P
    :return: Adhesion and Cohesion arrays for N
    """

    C = distance_matix[Pr_index, P_neigbors_idxs]
    A = np.zeros((len(P_neigbors_idxs)))

    for i in range(len(P_neigbors_idxs)):
        neighbor_dists = distance_matix[P_neigbors_idxs[i], :]
        r = np.delete(neighbor_dists, P_neigbors_idxs[i])
        A[i] = np.min(r)

    return A, C


def get_neighbourhood(
    Pr_idx: int, distance_matrix: np.ndarray, alpha: float, n_dim: int
) -> np.array:
    """
    Calculate the neighbourhood for point Pr.
    Eq. (3.3) [2].

    :param Pr_idx: Index of reference point
    :param distance_matrix: The NxN-dimensional precalculated distance matrix
    for all p in P
    :param alpha: Distance parameter Eq. (3.4) [2]
    :param n_dim: Number of dimensions
    :return neighbors_idx: N-dimensional array with neighbour indexes for
    point Pr
    """

    distances_prIdx = distance_matrix[Pr_idx, :]
    neighbors_idx = np.where(distances_prIdx < alpha)[0]
    neighbors_idx = neighbors_idx[neighbors_idx != Pr_idx]

    # If number of neighbors is smaller than ndim Eq. (3.1) will be undertermined.
    # Then, take ndim nearest neighbors.
    if len(neighbors_idx) < n_dim:
        nearest_ndim_idx = np.argpartition(np.delete(distances_prIdx, Pr_idx), n_dim)
        neighbors_idx = distances_prIdx[nearest_ndim_idx[:n_dim]]

    return neighbors_idx


def calculate_alpha(Pr_idx: int, K: int, distance_matrix: np.ndarray) -> np.ndarray:
    """
    Calculate distance parameter alpha.
    Eq. (3.4) [2].

    :param Pr_idx: Index of reference point
    :param K: Parameter K = 4d
    :param distance_matrix: The precalculated distance matrix for all p in P
    :return: alpha as float
    """

    distances_prIdx = distance_matrix[Pr_idx, :]
    distances_wo_prIdx = np.delete(distances_prIdx, Pr_idx)
    nearest_k_vals = np.sort(distances_wo_prIdx)[:K]

    return np.sum(nearest_k_vals) * (2 / K)


def calculate_distance_matrix(
    points_x: np.ndarray, n_dim: int, fractional: bool = False
) -> np.ndarray:
    """
    This function calculates the distance matrix for the points P.
    Instead of calculating the distance for alpha, A and
    C for Pr in the loop, this function is meant to be called once,
    prior to the main for loop iterating over all Pr.

    :param points_x: The set of point P
    :return: A distance matrix for P
    """

    if not fractional:
        return squareform(pdist(points_x, "euclidean"))
    else:
        return squareform(pdist(points_x, "minkowsky", p=n_dim))


def flola_voronoi_score(
    nonlinearity_measures: float, relative_volumes: np.ndarray
) -> np.ndarray:
    """Eq.(5.1) of [2]."""
    return relative_volumes + nonlinearity_measures / np.sum(nonlinearity_measures)


def nonlinearity_measure(
    reference_point_x: np.ndarray,
    reference_point_y: float,
    reference_point_gradient: np.ndarray,
    neighbor_points_x: np.ndarray,
    neighbor_points_y: np.ndarray,
) -> float:
    """Eq.(4.9) of [1]."""
    e = np.sum(
        np.abs(
            neighbor_points_y
            - (
                reference_point_y
                + reference_point_gradient * (neighbor_points_x - reference_point_x)
            )
        )
    )
    return float(e)


def voronoi_volume_estimate(
    points: np.ndarray,
    domain_lower_bound: np.ndarray,
    domain_upper_bound: np.ndarray,
    n_simulation: int = None,
    random_points: np.ndarray = None,
) -> Tuple[np.ndarray, np.ndarray, np.ndarray, np.ndarray]:
    """
    Estimate the relative volume of the Voronoi tessellation of `points` bounded by
    `domain_lower_bound` and `domain_upper_bound`.

    The algorithm is described in section 3 of [1].

    Args:
        points:
            n_point x n_dim.
        domain_lower_bound:
            n_dim.
        domain_upper_bound:
            n_dim
        n_simulation:
            Number of random points used to estimate the relative volumes. If
            `random_points` is provided then this argument is ignored.
        random_points:

    Returns:
        Relative volumes in the same order as `points`.
    """
    # dimensions are not checked
    if n_simulation is None:
        n_simulation = 1000 * points.shape[0]

    if random_points is None:
        n_dim = len(domain_lower_bound)
        random_points = domain_lower_bound + np.random.rand(n_simulation, n_dim) * (
            domain_upper_bound - domain_lower_bound
        )

    # all relevant distances, n_simulation x n_point
    distance_mx = cdist(random_points, points, metric="euclidean")

    # index of the closest `point` to each `random_point`
    col_idx_min = np.argmin(distance_mx, axis=1)
    row_idx_min = np.arange(distance_mx.shape[0])

    # indicator matrix to count the number of `random_points` closest to each `points`
    closest_indicator_mx = np.zeros(distance_mx.shape, dtype=bool)
    # place a one (True) in the indicator matrix if the element (distance) is a closest
    # distance
    closest_indicator_mx[row_idx_min, col_idx_min] = True

    # count the closest `random_points` for each `points`
    closest_counts = np.sum(closest_indicator_mx, axis=0)

    # relative volume estimate
    relative_volumes = closest_counts / n_simulation

    return relative_volumes, random_points, distance_mx, closest_indicator_mx


def flola_gradient_estimate(
    reference_point_x: np.ndarray,
    reference_point_y: np.ndarray,
    neighbor_points_x: np.ndarray,
    neighbor_points_y: np.ndarray,
    weights: np.ndarray,
) -> np.ndarray:
    """
    Estimate the gradient at `reference_point` (P_r) by fitting a hyperplane to
    `neighbor_points` in a least-square sense. A hyperplane that goes exactly
    through the `reference_point`. Eq.(3.2) [2] wrt to weights for all neighbors of P_r
    obtained from solving FIS S.

    :param reference_point_x: The d-dimensional reference sample P_r
    :param reference_point y: -//-
    :param neigbor_points_x: The m x d-dimensional neighbors of P_r
    :param neigbor_points_y: -//-
    :param weights: The weights of every neighbor of P_r
    :return gradient: The d-dimensional gradient at P_r
    """

    reference_point_x = reference_point_x.reshape((1, -1))
    n_neighbors, n_dims = neighbor_points_x.shape
    # to ensure that we hyperplane goes through `reference_point`
    neighbor_points_x_diff = neighbor_points_x - reference_point_x
    neighbor_points_y_diff = neighbor_points_y - reference_point_y
    # Solve Weighted Least Squares
    # Least-Square fit of the hyperplane, the gradient is the hyperplane coefficient
    Aw = neighbor_points_x_diff * np.sqrt(weights[:, np.newaxis])
    Bw = neighbor_points_y_diff * np.sqrt(weights)
    gradient = np.linalg.lstsq(Aw, Bw, rcond=None)[0].reshape(n_neighbors, n_dims)

    return gradient<|MERGE_RESOLUTION|>--- conflicted
+++ resolved
@@ -48,7 +48,6 @@
         run_name: str = None,
         save_dir: str = "",
     ):
-<<<<<<< HEAD
 
         super(FuzzyLolaVoronoi, self).__init__(
             target_function,
@@ -79,30 +78,6 @@
                     "Multiresponse target requires \
                                  multiresponse surrogate"
                 )
-=======
-        self.domain_lower_bound = domain_lower_bound
-        self.domain_upper_bound = domain_upper_bound
-        self.target_function = lambda x: target_function(x).reshape((-1, 1))
-        self.surrogate_model = surrogate_model
-        self.fit_points_x = fit_points_x
-        self.fit_points_y = fit_points_y
-        self.test_points_x = test_points_x
-        self.test_points_y = test_points_y
-        self.metric = evaluation_metric
-        self.run_name = str(run_name)
-        self.save_dir = save_dir
-        # self.verbose = verbose
-
-        # Internal storage for inspection
-        self.step_x = []
-        self.step_y = []
-        self.step_score = []
-        self.step_iter = []
-        self.step_fit_time = []
-        self.step_gen_time = []
-        # Init writer for live web-based logging.
-        self.writer = SummaryWriter(comment="-" + self.run_name)
->>>>>>> ed2e2f58
 
     def sample(
         self,
@@ -191,7 +166,6 @@
             new_points_y = target_function(new_points_x)
 
             # add the new points to the old ones
-            points_x = np.concatenate((points_x, new_points_x))
             points_x = np.vstack((points_x, new_points_x))
             points_y = np.vstack((points_y, new_points_y))
 
@@ -222,7 +196,7 @@
             self.score = score[self.evaluation_metric.__name__]
             self.iterations = ii
             # Save model every 200 iterations
-            if (self.iterations % 200 == 0) and self.save_dir:
+            if self.iterations % 200 == 0:
                 save_name = self.run_name + "_{}_iters.pkl".format(self.iterations)
                 save_path = os.path.join(self.save_dir, save_name)
                 with open(save_path, "wb") as file:
