import time
from typing import Callable

import numpy as np
from loguru import logger

<<<<<<< HEAD
from harlow.surrogating.surrogate_model import Surrogate
=======
from harlow.sampling.sampling_baseclass import Sampler
>>>>>>> ed2e2f58
from harlow.utils.helper_functions import evaluate, latin_hypercube_sampling
from harlow.utils.log_writer import write_scores, write_timer
from harlow.utils.metrics import rmse


class LatinHypercube(Sampler):
    def __init__(
        self,
        target_function: Callable[[np.ndarray], np.ndarray],
        surrogate_model: Surrogate,
        domain_lower_bound: np.ndarray,
        domain_upper_bound: np.ndarray,
        fit_points_x: np.ndarray = None,
        fit_points_y: np.ndarray = None,
        test_points_x: np.ndarray = None,
        test_points_y: np.ndarray = None,
        evaluation_metric: Callable = rmse,
        logging_metrics: list = None,
        verbose: bool = False,
        run_name: str = None,
        save_dir: str = "",
    ):
        super(Latin_hypercube_sampler, self).__init__(
            target_function,
            surrogate_model,
            domain_lower_bound,
            domain_upper_bound,
            fit_points_x,
            fit_points_y,
            test_points_x,
            test_points_y,
            evaluation_metric,
            logging_metrics,
            verbose,
            run_name,
            save_dir,
        )

    def sample(
        self,
        n_initial_points: int = None,
        max_n_iterations: int = 20,
        n_new_points_per_iteration: int = 1,
        stopping_criterium: float = None,
    ):
        start_time = time.time()
        points_x = self.fit_points_x
        points_y = self.fit_points_y

        surrogate_model = self.surrogate_model
        surrogate_model.fit(points_x, points_y)
        logger.info(f"Fitted a new surrogate model in {time.time() - start_time} sec.")

        score = evaluate(
            self.logging_metrics,
            self.surrogate_model,
            self.test_points_x,
            self.test_points_y,
        )
        self.score = score[self.evaluation_metric.__name__]
        self.step_x.append(points_x)
        self.step_y.append(points_y)
        self.step_score.append(score)
        self.step_iter.append(0)
        self.step_fit_time.append(time.time() - start_time)

        iteration = 0
        while self.score > stopping_criterium:
            start_time = time.time()
            X_new = latin_hypercube_sampling(
                n_sample=1,
                domain_lower_bound=self.domain_lower_bound,
                domain_upper_bound=self.domain_upper_bound,
            )
            self.step_gen_time.append(time.time() - start_time)
            y_new = self.target_function(X_new).reshape((-1, 1))
            points_x = np.concatenate((points_x, X_new))
            points_y = np.concatenate((points_y, y_new))

            start_time = time.time()
            surrogate_model.fit(points_x, points_y)
            logger.info(f"Fitted a surrogate model in {time.time() - start_time} sec.")
            self.step_fit_time.append(time.time() - start_time)

            self.fit_points_x = points_x
            self.fit_points_y = points_y
            score = evaluate(
                self.logging_metrics,
                self.surrogate_model,
                self.test_points_x,
                self.test_points_y,
            )
            self.score = score[self.evaluation_metric.__name__]
            logger.info(f"Score {score}")
            self.step_x.append(points_x)
            self.step_y.append(points_y)
            self.step_score.append(score[0])
            self.step_iter.append(iteration + 1)
            timing_dict = {
                "Gen time": self.step_gen_time[iteration + 1],
                "Fit time": self.step_fit_time[iteration + 1],
            }
            write_scores(self.writer, score, iteration + 1)
            write_timer(self.writer, timing_dict, iteration + 1)

            iteration += 1

            if iteration >= max_n_iterations:
                break

        logger.info(f"Algorithm converged in {iteration} iterations")
        logger.info(f"Algorithm converged with score {score}")
        self.writer.close()
        return self.fit_points_x, self.fit_points_y<|MERGE_RESOLUTION|>--- conflicted
+++ resolved
@@ -4,11 +4,7 @@
 import numpy as np
 from loguru import logger
 
-<<<<<<< HEAD
-from harlow.surrogating.surrogate_model import Surrogate
-=======
 from harlow.sampling.sampling_baseclass import Sampler
->>>>>>> ed2e2f58
 from harlow.utils.helper_functions import evaluate, latin_hypercube_sampling
 from harlow.utils.log_writer import write_scores, write_timer
 from harlow.utils.metrics import rmse
@@ -17,8 +13,8 @@
 class LatinHypercube(Sampler):
     def __init__(
         self,
-        target_function: Callable[[np.ndarray], np.ndarray],
-        surrogate_model: Surrogate,
+        target_function,
+        surrogate_model,
         domain_lower_bound: np.ndarray,
         domain_upper_bound: np.ndarray,
         fit_points_x: np.ndarray = None,
@@ -31,7 +27,7 @@
         run_name: str = None,
         save_dir: str = "",
     ):
-        super(Latin_hypercube_sampler, self).__init__(
+        super(LatinHypercube, self).__init__(
             target_function,
             surrogate_model,
             domain_lower_bound,
