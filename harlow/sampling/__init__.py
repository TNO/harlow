--- conflicted
+++ resolved
@@ -1,11 +1,7 @@
 from harlow.sampling.bayesian_optimization import (  # noqa F401
     NegativeIntegratedPosteriorVarianceSampler,
 )
-<<<<<<< HEAD
-from harlow.sampling.cv_voronoi import CVVoronoi
-=======
 from harlow.sampling.cv_voronoi import CVVoronoi # noqa F401
->>>>>>> 06079f1a
 from harlow.sampling.fuzzy_lolavoronoi import FuzzyLolaVoronoi  # noqa F401
 from harlow.sampling.lola_voronoi import LolaVoronoi  # noqa F401
 from harlow.sampling.probabilistic_sampling import ProbabilisticSampler  # noqa F401
