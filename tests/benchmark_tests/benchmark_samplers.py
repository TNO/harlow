--- conflicted
+++ resolved
@@ -13,28 +13,18 @@
 
 import numpy as np
 
-<<<<<<< HEAD
-from harlow.sampling.cv_voronoi import CVVoronoi
-from harlow.sampling.fuzzy_lolavoronoi import FuzzyLolaVoronoi
-from harlow.sampling.lola_voronoi import LolaVoronoi
-from harlow.sampling.probabilistic_sampling import Probabilistic_sampler
-from harlow.sampling.random_sampling import Latin_hypercube_sampler
+from harlow.sampling import (
+    CVVoronoi,
+    FuzzyLolaVoronoi,
+    LatinHypercube,
+    LolaVoronoi,
+    ProbabilisticSampler,
+)
 from harlow.surrogating.surrogate_model import VanillaGaussianProcess
 from harlow.utils.helper_functions import latin_hypercube_sampling
 from harlow.utils.metrics import mae, rmse, rrse
 from tests.integration_tests.test_functions import hartmann, peaks_2d, \
     stybtang, peaks_2d_multivariate
-=======
-from harlow.sampling import (
-    FuzzyLolaVoronoi,
-    LatinHypercube,
-    LolaVoronoi,
-    ProbabilisticSampler,
-)
-from harlow.surrogating import VanillaGaussianProcess
-from harlow.utils.helper_functions import latin_hypercube_sampling, mae, rmse, rrse
-from harlow.utils.test_functions import hartmann, peaks_2d, stybtang
->>>>>>> ed2e2f58
 
 np.random.seed(0)
 stop_thresh = 0.01  # For RMSE or 0.005 - 0.0025
@@ -347,11 +337,10 @@
     args = parser.parse_args()
 
     TEST_SIZE = 500
+    evaluation_metric = rmse
     if args.logging_metrics == "all":
-        evaluation_metric = rmse
         logging_metrics = [rrse, mae]
     else:
-        evaluation_metric = rmse
         logging_metrics = []
 
     run_name = "Bench_{}_with_{}_initial_points_on_{}D_problem".format(
@@ -369,4 +358,4 @@
         args.problem,
         args.init_p,
         TEST_SIZE,
-    )
+    )