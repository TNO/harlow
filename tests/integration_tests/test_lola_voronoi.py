"""Test whether the surrogate model is converging to the target function."""
import matplotlib.pyplot as plt
import numpy as np

from harlow.sampling import LolaVoronoi
from harlow.surrogating import VanillaGaussianProcess
from harlow.utils.test_functions import forrester_1d, peaks_2d
from tests.integration_tests.utils import plot_1d_lola_voronoi


def test_sine_1d():
    n_new_points_per_iteration = [1, 2]
    n_initial_point = 10

    domain_lower_bound = np.array([-3])
    domain_upper_bound = np.array([3])
    plot_fig = True

    def target_function(x: np.ndarray):
        return np.sin(x)

    for n_new_point_per_iteration in n_new_points_per_iteration:

        n_iter = int(10 / n_new_point_per_iteration)

        surrogate_model = VanillaGaussianProcess()

        # ............................
        # Surrogating
        # ............................
        lv = LolaVoronoi(
            target_function=target_function,
            surrogate_model=surrogate_model,
            domain_lower_bound=domain_lower_bound,
            domain_upper_bound=domain_upper_bound,
        )
        lv.sample(
            max_n_iterations=n_iter,
            n_initial_points=n_initial_point,
            n_new_points_per_iteration=n_new_point_per_iteration,
        )

        # ............................
        # Check accuracy
        # ............................
        xx = np.linspace(domain_lower_bound, domain_upper_bound, 100)
        yy_tf = target_function(xx).ravel()
        yy_sm = lv.surrogate_model.predict(xx).ravel()

        np.testing.assert_allclose(yy_tf, yy_sm, atol=1e-1)

        # ............................
        # Plot
        # ............................
        if plot_fig:
            plot_1d_lola_voronoi(
                lv,
                n_initial_point=n_initial_point,
                n_new_point_per_iteration=n_new_point_per_iteration,
            )


def test_forrester_1d():
    n_new_point_per_iteration = 1
    n_initial_point = 10
    n_iter = 10

    domain_lower_bound = np.array([0])
    domain_upper_bound = np.array([1])
    plot_fig = True

    def target_function(x: np.ndarray):
        return forrester_1d(x)

    surrogate_model = VanillaGaussianProcess()

    # ............................
    # Surrogating
    # ............................
    lv = LolaVoronoi(
        target_function=target_function,
        surrogate_model=surrogate_model,
        domain_lower_bound=domain_lower_bound,
        domain_upper_bound=domain_upper_bound,
    )
    lv.sample(
        max_n_iterations=n_iter,
        n_initial_points=n_initial_point,
        n_new_points_per_iteration=n_new_point_per_iteration,
    )

    # ............................
    # Check accuracy
    # ............................
    xx = np.linspace(domain_lower_bound, domain_upper_bound, 100)
    yy_tf = target_function(xx).ravel()
    yy_sm = lv.surrogate_model.predict(xx).ravel()

    np.testing.assert_allclose(yy_tf, yy_sm, atol=1)

    # ............................
    # Plot
    # ............................
    if plot_fig:
        plot_1d_lola_voronoi(
            lv,
            n_initial_point=n_initial_point,
            n_new_point_per_iteration=n_new_point_per_iteration,
        )


def test_peaks_2d():
    """Work in progress."""
    # section 6.2.3 of [1]
    n_iter = 6
    n_new_point_per_iteration = 2
    n_initial_point = 10

    domain_lower_bound = np.array([-5, -5])
    domain_upper_bound = np.array([5, 5])
    plot_fig = True

    def target_function(x: np.ndarray):
        x = np.atleast_2d(x)
        return peaks_2d(x)

    surrogate_model = VanillaGaussianProcess()

    # ............................
    # Surrogating
    # ............................
    lv = LolaVoronoi(
        target_function=target_function,
        surrogate_model=surrogate_model,
        domain_lower_bound=domain_lower_bound,
        domain_upper_bound=domain_upper_bound,
    )
    lv.sample(
        max_n_iterations=n_iter,
        n_initial_points=n_initial_point,
        n_new_points_per_iteration=n_new_point_per_iteration,
    )

    # ............................
    # Check accuracy
    # ............................
    n_grid = 50
    x1_vec = np.linspace(domain_lower_bound[0], domain_upper_bound[0], n_grid)
    x2_vec = np.linspace(domain_lower_bound[1], domain_upper_bound[1], n_grid)
    x1_mx, x2_mx = np.meshgrid(x1_vec, x2_vec)
    x12_vec = np.vstack((x1_mx.ravel(), x2_mx.ravel())).T

    yy_tf = target_function(x12_vec).reshape((n_grid, n_grid))
    yy_sm = lv.surrogate_model.predict(x12_vec).reshape((n_grid, n_grid))

    # np.testing.assert_allclose(yy_tf, yy_sm, atol=1e-1)

    # ............................
    # Plot
    # ............................
    if plot_fig:
        fig, axs = plt.subplots(1, 2, sharex="all", sharey="all")
        ax1 = axs[0]
        ax2 = axs[1]

        ax1.contourf(x1_mx, x2_mx, yy_tf)
        ax1.set_xlabel("$x_1$")
        ax1.set_ylabel("$x_2$")
        ax1.set_title("Target function")

        cs = ax2.contourf(x1_mx, x2_mx, yy_sm)
        ax2.scatter(
            lv.fit_points_x[:, 0], lv.fit_points_x[:, 1], color="red", alpha=0.5
        )
        ax2.set_xlabel("$x_1$")
        ax2.set_ylabel("$x_2$")
        ax2.set_title("Surrogate function")
        # TODO: apply the same color range to both contourf plots
        plt.colorbar(cs, ax=axs)


<<<<<<< HEAD
if __name__ == "__main__":
    print("Start")
    test_sine_1d()
    test_forrester_1d()
    test_peaks_2d()
    print("Done")
=======
test_sine_1d()
test_forrester_1d()
test_peaks_2d()
>>>>>>> ed2e2f58
<|MERGE_RESOLUTION|>--- conflicted
+++ resolved
@@ -179,15 +179,6 @@
         plt.colorbar(cs, ax=axs)
 
 
-<<<<<<< HEAD
-if __name__ == "__main__":
-    print("Start")
-    test_sine_1d()
-    test_forrester_1d()
-    test_peaks_2d()
-    print("Done")
-=======
 test_sine_1d()
 test_forrester_1d()
-test_peaks_2d()
->>>>>>> ed2e2f58
+test_peaks_2d()