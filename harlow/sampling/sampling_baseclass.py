import enum
import json
import math
import os
import time
from abc import ABC, abstractmethod
from pathlib import Path
from typing import Callable, List, Union

import numpy as np
import shortuuid
from loguru import logger
from tensorboardX import SummaryWriter

from harlow.sampling.step_info import StepInfo
from harlow.surrogating.surrogate_model import Surrogate
from harlow.utils.helper_functions import evaluate
from harlow.utils.metrics import rmse


class TargetFunctionEvaluationFailedException(Exception):
    pass


class FailureHandling(enum.Enum):
    fail = 0
    filter = 1
    retry = 2
    retry_new = 3


SAMPLER_PROPERTIES_FILE = 'sampler_properties.json'


class Sampler(ABC):
    def __init__(
        self,
        target_function: Callable[[np.ndarray], np.ndarray],
        surrogate_model_constructor,
        domain_lower_bound: np.ndarray,
        domain_upper_bound: np.ndarray,
        fit_points_x: np.ndarray = None,
        fit_points_y: np.ndarray = None,
        test_points_x: np.ndarray = None,
        test_points_y: np.ndarray = None,
        evaluation_metric: Callable = rmse,
        logging_metrics: list = None,
        verbose: bool = False,
        run_name: str = None,
        save_dir: Union[str, Path] = 'output',
        stopping_score: float = None,
        failure_handling: FailureHandling = FailureHandling.fail,
    ):
        self.domain_lower_bound = domain_lower_bound
        self.domain_upper_bound = domain_upper_bound
        self.target_function = target_function
        self.surrogate_model_constructor = surrogate_model_constructor
        self.surrogate_models: List[Surrogate] = []
        self.fit_points_x = fit_points_x
        self.fit_points_y = fit_points_y
        self.dim_out = 0
        self.test_points_x = test_points_x
        self.test_points_y = test_points_y
        self.evaluation_metric = evaluation_metric
        self.logging_metrics = (
            [self.evaluation_metric] if not logging_metrics else logging_metrics
        )
        self.verbose = verbose
        self.run_name = run_name
        self.save_dir: Path = Path(save_dir)

        self.step_x = []
        self.step_y = []
        self.step_score = []
        self.step_iter = []
        self.step_fit_time = []
        self.step_gen_time = []
        self.steps = {}
        self.stopping_score = stopping_score
        self.failure_handling = failure_handling
        self.max_target_func_retries = 3

        if not run_name:
            self.run_name = self._generate_run_name()
        # Init writer for live web-based logging.
        self.writer = SummaryWriter(comment="-" + self.run_name)

    @abstractmethod
    def sample(
        self,
        n_initial_points: int = 20,
        n_new_points_per_iteration: int = 1,
        stopping_criterium: float = 0.05,
        max_n_iterations: int = 5000,
    ):
        pass

    def _filter_failed(
        self, x: np.ndarray, y: np.ndarray, s: np.array
    ) -> (np.ndarray, np.ndarray):
        return x[s], y[s]

    def _retry_failed(
        self, x: np.ndarray, y: np.ndarray, s: np.array
    ) -> (np.ndarray, np.ndarray):
        # TODO: implement
        raise NotImplementedError()

        # if retry_attempt > self.max_target_func_retries:
        #     raise TargetFunctionEvaluationFailedException(
        #         f"after retrying {self.max_target_func_retries} times")

    def _target_function_failure_handling(
        self, x: np.ndarray, y: np.ndarray, s: np.array
    ) -> (np.ndarray, np.ndarray):
        if self.failure_handling == FailureHandling.fail:
            if not s.all():
                raise TargetFunctionEvaluationFailedException()
            return x, y
        if self.failure_handling == FailureHandling.filter:
            return self._filter_failed(x, y, s)
        if self.failure_handling == FailureHandling.retry:
            return self._retry_failed(x, y, s)

    def exec_target_function(self, x: np.ndarray) -> (np.ndarray, np.ndarray):
        res = self.observer(x)
        if len(res) == 2:
            y, s = res
            return self._target_function_failure_handling(x, y, s)
        else:
            y = res
            return x, y

    def observer(self, X) -> (np.ndarray, np.array):
        """
        Wrapper for the user-specified `target_function` that checks input
        and output consistency.
        """

        # Check input points `X`
        if not isinstance(X, np.ndarray):
            raise ValueError(
                f"Parameters `X` must be of type {np.ndarray} but are"
                f" of type {type(X)} "
            )
        if X.ndim != 2:
            raise ValueError(
                f"Input array `X` must have shape `(n_points, n_features)`"
                f" but has shape {X.shape}."
            )

        # Call the target function
        res = self.target_function(X)
        if len(res) == 2:
            y, _ = res
        else:
            y = res

        # Check target `y` is a numpy array
        if not isinstance(y, np.ndarray):
            raise ValueError(
                f"Targets `y` must be of type {np.ndarray} but are of"
                f" type {type(y)}."
            )

        # Check shape of `y`
        if y.ndim != 2:
            raise ValueError(
                f"Target array `y` must have exactly 2 dimensions and shape "
                f"(n_points, n_outputs) but has {y.ndim} dimensions and shape "
                f"{y.shape} "
            )

        # Check consistency of input and output shapes
        if y.shape[0] != X.shape[0]:
            raise ValueError(
                f"Size of input array `X` and output array `y` must match for "
                f"dimension 0 but are {X.shape[0]} and {y.shape[0]} respectively."
            )

        return res

    # Returns True if the loop should finish
    def _stopping_criterium(
        self, iteration: int, max_iter: int, last_score: float
    ) -> bool:
        if self.stopping_score is not None:
            logger.info(f"Evaluation metric score on provided testset: {last_score}")
            if last_score <= self.stopping_score:
                logger.info(f"Algorithm converged in {iteration} iterations")

        return iteration > max_iter

    @abstractmethod
    def _best_new_points(self, n) -> np.ndarray:
        pass

    def _generate_run_name(self):
        return shortuuid.uuid()+f'_{type(self).__name__}'

    def _fit_models(self):
        # Standard case assumes single model
        self.surrogate_models[0].fit(self.fit_points_x, self.fit_points_y)

    def _update_models(
        self, new_fit_points_x: np.ndarray, new_fit_points_y: np.ndarray
    ):
        # Standard case assumes single model
        self.surrogate_models[0].update(new_fit_points_x, new_fit_points_y)

    def predict(self, points_x: np.ndarray):
        # Standard case assumes single model
        return self.surrogate_models[0].predict(points_x)

    def _loop_initialization(self):
        fit_start_time = time.time()
        self._fit_models()
        fit_time = time.time() - fit_start_time
<<<<<<< HEAD
        self.predicted_points_y = self._predict()
        score = evaluate(
            self.logging_metrics, self.test_points_y, self.predicted_points_y
        )
        self.step_score.append(score)
        self.steps["initialization"] = StepInfo(
            self.fit_points_x, self.fit_points_y, score, 0, 0, fit_time
        ).__dict__
        self.steps["initialization"]["test_points_x"] = self.test_points_x.tolist()
        self.steps["initialization"]["test_points_y"] = self.test_points_y.tolist()
=======
        self.predicted_points_y = self.predict(self.test_points_x)
        score = evaluate(self.logging_metrics, self.test_points_y,
                         self.predicted_points_y)
        self.step_score.append(score)
        self.steps['initialization'] = StepInfo(self.fit_points_x, self.fit_points_y, score, 0, 0,
                     fit_time).__dict__
        self.steps['initialization']['test_points_x'] = \
            self.test_points_x.tolist()
        self.steps['initialization']['test_points_y'] = \
            self.test_points_y.tolist()
        self._write_results(0)
>>>>>>> 94135871

    def _evaluate(self):
        return evaluate(
            self.logging_metrics, self.test_points_y, self.predicted_points_y
        )

    def _loop_iteration(self, sample_iteration: int, n_new_points_per_interation: int):
        logger.info(f"Started adaptive iteration step: {sample_iteration}")
        gen_start_time = time.time()
        new_fit_points_x = self._best_new_points(n_new_points_per_interation)
        gen_time = time.time() - gen_start_time
        logger.info(
            f"Found the next best {n_new_points_per_interation} point(s) in "
            f"{gen_time} sec."
        )

        target_func_start_time = time.time()
        # This line overrides the new_fit_points_x
        new_fit_points_x, new_fit_points_y = self.exec_target_function(new_fit_points_x)
        target_func_time = time.time() - target_func_start_time
        logger.info(
            f"Executed target function on {n_new_points_per_interation} point(s) in "
            f"{target_func_time} sec."
        )

        fit_start_time = time.time()
        # surrogate_model.update(new_fit_points_x, new_fit_points_y)
        self._update_models(new_fit_points_x, new_fit_points_y)
        fit_time = time.time() - fit_start_time
        logger.info(f"Fitted a new surrogate model in {fit_time} sec.")

        # Evaluate
        self.predicted_points_y = self.predict(self.test_points_x)
        score = self._evaluate()
<<<<<<< HEAD
        self.steps[iteration] = StepInfo(
            new_fit_points_x,
            new_fit_points_y,
            score,
            gen_time,
            target_func_time,
            fit_time,
        ).__dict__
=======
        self.steps[sample_iteration] = StepInfo(
                new_fit_points_x,
                new_fit_points_y,
                score,
                gen_time,
                target_func_time,
                fit_time,
            ).__dict__
>>>>>>> 94135871

        self.fit_points_x = np.vstack([self.fit_points_x, new_fit_points_x])
        self.fit_points_y = np.vstack([self.fit_points_y, new_fit_points_y])
        self._write_results(sample_iteration)
        return score

    def set_initial_set(self, points_x: np.ndarray, points_y: np.ndarray):
        self.fit_points_x = points_x
        self.fit_points_y = points_y
        self.dim_out = points_y.shape[1]

    def set_test_set(self, points_x: np.ndarray, points_y: np.ndarray):
        self.test_points_x = points_x
        self.test_points_y = points_y

<<<<<<< HEAD
    def construct_surrogate(self):
        self.surrogate_models.append(self.surrogate_model_constructor())
=======
    def _write_results(self, sample_iteration: int):
        destination = self.save_dir/self.run_name
        destination.mkdir(parents=True, exist_ok=True)
        with open(destination/f"{self.run_name}_steps.json",
                  'w') as f_out:
            json.dump(self.steps, f_out)
        self.save_surrogates(destination / 'surrogates', sample_iteration)

    def save_surrogates(self, iterations_folder: Path, sample_iteration: int):
        surrogates_folder = iterations_folder / 'surrogates_iter-{:04d}_points-{:06d}'.format(sample_iteration, len(self.fit_points_x))
        print(surrogates_folder)
        surrogates_folder.mkdir(parents=True, exist_ok=True)
        sampler_properties = {
            'dim_out': self.dim_out
        }
        with open(surrogates_folder/SAMPLER_PROPERTIES_FILE, 'w') as f:
            json.dump(sampler_properties, f)
        for i, surrogate in enumerate(self.surrogate_models):
            surrogate_name = 'surrogate_{:02d}_iter-{:04d}_points-{:06d}'.format(i, sample_iteration, len(self.fit_points_x))
            surrogate.save(surrogates_folder/surrogate_name)

    def load_surrogates(self, surrogates_folder: Path):
        with open(surrogates_folder/SAMPLER_PROPERTIES_FILE, 'r') as f:
            sampler_properties = json.load(f)
        self.dim_out = sampler_properties['dim_out']
        self.surrogate_models = []
        # creating placeholders
        for _ in surrogates_folder.glob('surrogate_*'):
            self.surrogate_models.append(None)
        # Filling the placeholders with the appropriate models
        for surrogate_file in surrogates_folder.glob('surrogate_*'):
            model_index = int(str(surrogate_file.name).split('_')[1])
            surrogate = self.surrogate_model_constructor.load(surrogate_file)
            self.surrogate_models[model_index] = surrogate
>>>>>>> 94135871

    def surrogate_loop(self, n_new_points_per_interation: int, max_iter: int):
        self._loop_initialization()

        iteration = 1
        # TODO: check if infinity is the bad part of a score
        score = math.inf
        while not self._stopping_criterium(iteration, max_iter, score):
            score = self._loop_iteration(iteration, n_new_points_per_interation)
<<<<<<< HEAD
            iteration += 1

            # write results to json
            with open(
                f"{os.path.join(self.save_dir, self.run_name)}_steps.json", "w"
            ) as f_out:
                json.dump(self.steps, f_out)
=======
            iteration += 1
>>>>>>> 94135871
<|MERGE_RESOLUTION|>--- conflicted
+++ resolved
@@ -29,7 +29,7 @@
     retry_new = 3
 
 
-SAMPLER_PROPERTIES_FILE = 'sampler_properties.json'
+SAMPLER_PROPERTIES_FILE = "sampler_properties.json"
 
 
 class Sampler(ABC):
@@ -47,7 +47,7 @@
         logging_metrics: list = None,
         verbose: bool = False,
         run_name: str = None,
-        save_dir: Union[str, Path] = 'output',
+        save_dir: Union[str, Path] = "output",
         stopping_score: float = None,
         failure_handling: FailureHandling = FailureHandling.fail,
     ):
@@ -196,7 +196,7 @@
         pass
 
     def _generate_run_name(self):
-        return shortuuid.uuid()+f'_{type(self).__name__}'
+        return shortuuid.uuid() + f"_{type(self).__name__}"
 
     def _fit_models(self):
         # Standard case assumes single model
@@ -216,8 +216,7 @@
         fit_start_time = time.time()
         self._fit_models()
         fit_time = time.time() - fit_start_time
-<<<<<<< HEAD
-        self.predicted_points_y = self._predict()
+        self.predicted_points_y = self.predict(self.test_points_x)
         score = evaluate(
             self.logging_metrics, self.test_points_y, self.predicted_points_y
         )
@@ -227,19 +226,7 @@
         ).__dict__
         self.steps["initialization"]["test_points_x"] = self.test_points_x.tolist()
         self.steps["initialization"]["test_points_y"] = self.test_points_y.tolist()
-=======
-        self.predicted_points_y = self.predict(self.test_points_x)
-        score = evaluate(self.logging_metrics, self.test_points_y,
-                         self.predicted_points_y)
-        self.step_score.append(score)
-        self.steps['initialization'] = StepInfo(self.fit_points_x, self.fit_points_y, score, 0, 0,
-                     fit_time).__dict__
-        self.steps['initialization']['test_points_x'] = \
-            self.test_points_x.tolist()
-        self.steps['initialization']['test_points_y'] = \
-            self.test_points_y.tolist()
         self._write_results(0)
->>>>>>> 94135871
 
     def _evaluate(self):
         return evaluate(
@@ -274,8 +261,7 @@
         # Evaluate
         self.predicted_points_y = self.predict(self.test_points_x)
         score = self._evaluate()
-<<<<<<< HEAD
-        self.steps[iteration] = StepInfo(
+        self.steps[sample_iteration] = StepInfo(
             new_fit_points_x,
             new_fit_points_y,
             score,
@@ -283,16 +269,6 @@
             target_func_time,
             fit_time,
         ).__dict__
-=======
-        self.steps[sample_iteration] = StepInfo(
-                new_fit_points_x,
-                new_fit_points_y,
-                score,
-                gen_time,
-                target_func_time,
-                fit_time,
-            ).__dict__
->>>>>>> 94135871
 
         self.fit_points_x = np.vstack([self.fit_points_x, new_fit_points_x])
         self.fit_points_y = np.vstack([self.fit_points_y, new_fit_points_y])
@@ -308,45 +284,47 @@
         self.test_points_x = points_x
         self.test_points_y = points_y
 
-<<<<<<< HEAD
+    def _write_results(self, sample_iteration: int):
+        destination = self.save_dir / self.run_name
+        destination.mkdir(parents=True, exist_ok=True)
+        with open(destination / f"{self.run_name}_steps.json", "w") as f_out:
+            json.dump(self.steps, f_out)
+        self.save_surrogates(destination / "surrogates", sample_iteration)
+
+    def save_surrogates(self, iterations_folder: Path, sample_iteration: int):
+        surrogates_folder = (
+            iterations_folder
+            / "surrogates_iter-{:04d}_points-{:06d}".format(
+                sample_iteration, len(self.fit_points_x)
+            )
+        )
+        print(surrogates_folder)
+        surrogates_folder.mkdir(parents=True, exist_ok=True)
+        sampler_properties = {"dim_out": self.dim_out}
+        with open(surrogates_folder / SAMPLER_PROPERTIES_FILE, "w") as f:
+            json.dump(sampler_properties, f)
+        for i, surrogate in enumerate(self.surrogate_models):
+            surrogate_name = "surrogate_{:02d}_iter-{:04d}_points-{:06d}".format(
+                i, sample_iteration, len(self.fit_points_x)
+            )
+            surrogate.save(surrogates_folder / surrogate_name)
+
+    def load_surrogates(self, surrogates_folder: Path):
+        with open(surrogates_folder / SAMPLER_PROPERTIES_FILE, "r") as f:
+            sampler_properties = json.load(f)
+        self.dim_out = sampler_properties["dim_out"]
+        self.surrogate_models = []
+        # creating placeholders
+        for _ in surrogates_folder.glob("surrogate_*"):
+            self.surrogate_models.append(None)
+        # Filling the placeholders with the appropriate models
+        for surrogate_file in surrogates_folder.glob("surrogate_*"):
+            model_index = int(str(surrogate_file.name).split("_")[1])
+            surrogate = self.surrogate_model_constructor.load(surrogate_file)
+            self.surrogate_models[model_index] = surrogate
+
     def construct_surrogate(self):
         self.surrogate_models.append(self.surrogate_model_constructor())
-=======
-    def _write_results(self, sample_iteration: int):
-        destination = self.save_dir/self.run_name
-        destination.mkdir(parents=True, exist_ok=True)
-        with open(destination/f"{self.run_name}_steps.json",
-                  'w') as f_out:
-            json.dump(self.steps, f_out)
-        self.save_surrogates(destination / 'surrogates', sample_iteration)
-
-    def save_surrogates(self, iterations_folder: Path, sample_iteration: int):
-        surrogates_folder = iterations_folder / 'surrogates_iter-{:04d}_points-{:06d}'.format(sample_iteration, len(self.fit_points_x))
-        print(surrogates_folder)
-        surrogates_folder.mkdir(parents=True, exist_ok=True)
-        sampler_properties = {
-            'dim_out': self.dim_out
-        }
-        with open(surrogates_folder/SAMPLER_PROPERTIES_FILE, 'w') as f:
-            json.dump(sampler_properties, f)
-        for i, surrogate in enumerate(self.surrogate_models):
-            surrogate_name = 'surrogate_{:02d}_iter-{:04d}_points-{:06d}'.format(i, sample_iteration, len(self.fit_points_x))
-            surrogate.save(surrogates_folder/surrogate_name)
-
-    def load_surrogates(self, surrogates_folder: Path):
-        with open(surrogates_folder/SAMPLER_PROPERTIES_FILE, 'r') as f:
-            sampler_properties = json.load(f)
-        self.dim_out = sampler_properties['dim_out']
-        self.surrogate_models = []
-        # creating placeholders
-        for _ in surrogates_folder.glob('surrogate_*'):
-            self.surrogate_models.append(None)
-        # Filling the placeholders with the appropriate models
-        for surrogate_file in surrogates_folder.glob('surrogate_*'):
-            model_index = int(str(surrogate_file.name).split('_')[1])
-            surrogate = self.surrogate_model_constructor.load(surrogate_file)
-            self.surrogate_models[model_index] = surrogate
->>>>>>> 94135871
 
     def surrogate_loop(self, n_new_points_per_interation: int, max_iter: int):
         self._loop_initialization()
@@ -356,14 +334,4 @@
         score = math.inf
         while not self._stopping_criterium(iteration, max_iter, score):
             score = self._loop_iteration(iteration, n_new_points_per_interation)
-<<<<<<< HEAD
-            iteration += 1
-
-            # write results to json
-            with open(
-                f"{os.path.join(self.save_dir, self.run_name)}_steps.json", "w"
-            ) as f_out:
-                json.dump(self.steps, f_out)
-=======
-            iteration += 1
->>>>>>> 94135871
+            iteration += 1